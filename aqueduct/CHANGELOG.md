--- conflicted
+++ resolved
@@ -1,11 +1,8 @@
 ## 3.0.0
 
-<<<<<<< HEAD
 - `package:aqueduct/test` moved to `package:aqueduct_test/aqueduct_test`, which is a separate dependency than `aqueduct`.
-=======
 - Renames methods in `AuthDelegate` to provide consistency.
 - Adds `AuthDelegate.addClient` and `AuthServer.addClient`.
->>>>>>> a82ec73f
 - Adds `ManagedContext.transaction` to enable queries to be run in a database transaction. 
 - Removes `ManagedContext.defaultContext`; context usage must be explicit.
 - Adds 'Scope' annotation to add granular scoping to `ResourceController` methods.
