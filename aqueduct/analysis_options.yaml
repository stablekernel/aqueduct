--- conflicted
+++ resolved
@@ -1,9 +1,4 @@
 analyzer:
-<<<<<<< HEAD
-#  strong-mode:
-#    implicit-casts: false
-=======
->>>>>>> 6a128a3a
   exclude:
     - tmp/**
 
