--- conflicted
+++ resolved
@@ -976,7 +976,6 @@
   String value;
 }
 
-<<<<<<< HEAD
 class DefaultConstructorHasRequiredArgs extends ManagedObject<_ConstructorTableDef> {
   DefaultConstructorHasRequiredArgs(int foo);
 }
@@ -991,8 +990,8 @@
 class _ConstructorTableDef {
   @primaryKey
   int id;
-=======
+}
+
 T wash<T>(dynamic data) {
   return json.decode(json.encode(data)) as T;
->>>>>>> e4a07d17
 }