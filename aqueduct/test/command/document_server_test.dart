--- conflicted
+++ resolved
@@ -14,26 +14,16 @@
   setUpAll(() async {
     await Terminal.activateCLI();
     template = await Terminal.createProject(template: "db_and_auth");
-<<<<<<< HEAD
-    await terminal.getDependencies();
-=======
     await template.getDependencies();
->>>>>>> 4f886d98
   });
 
   tearDownAll(() async {
     await Terminal.deactivateCLI();
+    Terminal.deleteTemporaryDirectory();
   });
 
   setUp(() async {
     terminal = template.replicate();
-<<<<<<< HEAD
-  });
-
-  tearDown(() async {
-    Terminal.deleteTemporaryDirectory();
-=======
->>>>>>> 4f886d98
   });
 
   test("Can get API reference", () async {
