import 'dart:async';
import 'dart:convert';
import "dart:core";
import "dart:io";

import 'package:aqueduct/aqueduct.dart';
import 'package:http/http.dart' as http;
import "package:test/test.dart";

import 'package:aqueduct/src/dev/helpers.dart';

void main() {
  HttpServer server;

  setUpAll(() {
    ManagedContext(ManagedDataModel([TestModel]), DefaultPersistentStore());
  });

  tearDown(() async {
    await server?.close(force: true);
    server = null;
  });

  group("Happy path", () {
    test("Can read Map body object into Serializable", () async {
      server = await enableController("/", () => TestController());
      var m = {"name": "Bob"};
      var response = await postJSON(m);
      expect(response.statusCode, 200);
      expect(json.decode(response.body), m);
    });

    test("Can read List<Map> body object into List<Serializable>", () async {
      server = await enableController("/", () => ListTestController());
      var m = [
        {"name": "Bob"},
        {"name": "Fred"}
      ];
      var response = await postJSON(m);
      expect(response.statusCode, 200);
      expect(json.decode(response.body), m);
    });

    test("Can read empty List body", () async {
      server = await enableController("/", () => ListTestController());
      var m = [];
      var response = await postJSON(m);
      expect(response.statusCode, 200);
      expect(json.decode(response.body), m);
    });

    test("Body arg can be optional", () async {
      server = await enableController("/", () => OptionalTestController());
      var m = {"name": "Bob"};
      var response = await postJSON(m);
      expect(response.statusCode, 200);
      expect(json.decode(response.body), m);

      response = await http.post("http://localhost:4040/");
      expect(response.statusCode, 200);
      expect(response.headers["content-type"], isNull);
      expect(response.body, "");
    });

    test("Can read body object declared as property", () async {
      server = await enableController("/", () => PropertyTestController());
      var m = {"name": "Bob"};
      var response = await postJSON(m);
      expect(response.statusCode, 200);
      expect(json.decode(response.body), m);
    });

    test("Can use ignore filters", () async {
      server = await enableController("/", () => FilterController());
      expect(json.decode((await postJSON({"required": "", "ignore": ""})).body),
          {"required": ""});
    });

    test("Can use error filters", () async {
      server = await enableController("/", () => FilterController());
      expect((await postJSON({"required": "", "error": ""})).statusCode, 400);
    });

    test("Can use required filters", () async {
      server = await enableController("/", () => FilterController());
      expect((await postJSON({"key": ""})).statusCode, 400);
    });

    test("Can use accept filters", () async {
      server = await enableController("/", () => FilterController());
      final response =
          await postJSON({"required": "", "accept": "", "noAccept": ""});

      expect(json.decode(response.body), {"required": "", "accept": ""});
    });

    test("Can use ignore filters on List<Serializable>", () async {
      server = await enableController("/", () => FilterListController());
      final response = await postJSON([
        {"required": ""},
        {"required": "", "ignore": ""}
      ]);

      expect(json.decode(response.body), [
        {"required": ""},
        {"required": ""}
      ]);
    });

    test("Can use error filters on List<Serializable>", () async {
      server = await enableController("/", () => FilterListController());
      expect(
          (await postJSON([
            {"required": ""},
            {"required": "", "error": ""}
          ]))
              .statusCode,
          400);
    });

    test("Can use required filters on List<Serializable>", () async {
      server = await enableController("/", () => FilterListController());
      expect(
          (await postJSON([
            {"required": ""},
            {"key": ""}
          ]))
              .statusCode,
          400);
    });

    test("Can use accept filters on List<Serializable>", () async {
      server = await enableController("/", () => FilterListController());
      final response = await postJSON([
        {"required": "", "accept": ""},
        {"required": "", "noAccept": ""}
      ]);

      expect(json.decode(response.body), [
        {"required": "", "accept": ""},
        {"required": ""}
      ]);
    });

    test("Can bind primitive map", () async {
      server = await enableController("/", () => MapController());
      var m = {"name": "Bob"};
      var response = await postJSON(m);
      expect(response.statusCode, 200);
      expect(json.decode(response.body), m);
    });

    test("Can get a list of bytes from an octet-stream", () async {
      server = await enableController("/", () => ByteListController());

      final response = await http.post("http://localhost:4040",
          headers: {"Content-Type": "application/octet-stream"},
          body: [1, 2, 3]).catchError((err) => null);

      expect(response.statusCode, 200);
      expect(response.bodyBytes, [1, 2, 3]);
    });
  });

  group("Programmer error cases", () {
    test("fromMap throws uncaught error should return a 500", () async {
      server = await enableController("/", () => CrashController());
      var m = {"id": 1, "name": "Crash"};
      var response = await postJSON(m);
      expect(response.statusCode, 500);
    });
  });

  group("Input error cases", () {
    test("Provide unknown key returns 400", () async {
      server = await enableController("/", () => TestController());
      var m = {"name": "Bob", "job": "programmer"};
      var response = await postJSON(m);
      expect(response.statusCode, 400);
      expect(json.decode(response.body)["error"], "entity validation failed");
      expect(json.decode(response.body)["reasons"].join(","), contains("job"));
    });

    test("Body is empty returns 400", () async {
      server = await enableController("/", () => TestController());
      var m = {"name": "Bob", "job": "programmer"};
      var response = await postJSON(m);
      expect(response.statusCode, 400);
      expect(json.decode(response.body)["error"], "entity validation failed");
      expect(json.decode(response.body)["reasons"].join(","), contains("job"));
    });

    test("Is List when expecting Map returns 400", () async {
      server = await enableController("/", () => TestController());
      var m = [
        {"id": 2, "name": "Bob"}
      ];
      var response = await postJSON(m);
      expect(response.statusCode, 400);
      expect(json.decode(response.body)["error"],
          contains("request entity was unexpected type"));
    });

    test("Is Map when expecting List returns 400", () async {
      server = await enableController("/", () => ListTestController());
      var m = {"id": 2, "name": "Bob"};
      var response = await postJSON(m);
      expect(response.statusCode, 400);
      expect(json.decode(response.body)["error"],
          contains("request entity was unexpected type"));
    });

    test("If required body and no body included, return 400", () async {
      server = await enableController("/", () => TestController());
      var response = await postJSON(null);
      expect(response.statusCode, 400);
      expect(json.decode(response.body)["error"],
          contains("missing required body"));
    });

    test("Expect list of objects, got list of strings", () async {
      server = await enableController("/", () => ListTestController());
      var response = await postJSON(["a", "b"]);
      expect(response.statusCode, 400);
      expect(json.decode(response.body)["error"],
          contains("request entity was unexpected type"));
    });
  });
}

Future<http.Response> postJSON(dynamic body) {
  if (body == null) {
    return http.post("http://localhost:4040", headers: {
      "Content-Type": "application/json"
    }).catchError((err) => null);
  }
  return http
      .post("http://localhost:4040",
          headers: {"Content-Type": "application/json"},
          body: json.encode(body))
      .catchError((err) => null);
}

class TestModel extends ManagedObject<_TestModel> implements _TestModel {}

class _TestModel {
  @primaryKey
  int id;

  String name;
}

class TestSerializable extends Serializable {
  Map<String, dynamic> contents;

  @override
  void readFromMap(Map<String, dynamic> object) {
    contents = object;
  }

  @override
  Map<String, dynamic> asMap() {
    return contents;
  }
}

class CrashModel extends Serializable {
  @override
  void readFromMap(dynamic requestBody) {
    throw Exception("whatever");
  }

  @override
  Map<String, dynamic> asMap() {
    return null;
  }
}

class TestController extends ResourceController {
  @Operation.post()
  Future<Response> create(@Bind.body() TestModel tm) async {
    return Response.ok(tm);
  }
}

class ListTestController extends ResourceController {
  @Operation.post()
  Future<Response> create(@Bind.body() List<TestModel> tms) async {
    return Response.ok(tms);
  }
}

class OptionalTestController extends ResourceController {
  @Operation.post()
  Future<Response> create({@Bind.body() TestModel tm}) async {
    return Response.ok(tm);
  }
}

class PropertyTestController extends ResourceController {
  @Bind.body()
  TestModel tm;

  @Operation.post()
  Future<Response> create() async {
    return Response.ok(tm);
  }
}

class NotSerializableController extends ResourceController {
  @Operation.post()
  Future<Response> create(@Bind.body() Uri uri) async {
    return Response.ok(null);
  }
}

class ListNotSerializableController extends ResourceController {
  @Operation.post()
  Future<Response> create(@Bind.body() List<Uri> uri) async {
    return Response.ok(null);
  }
}

class CrashController extends ResourceController {
  @Operation.post()
  Future<Response> create(@Bind.body() CrashModel tm) async {
    return Response.ok(null);
  }
}

class FilterController extends ResourceController {
  @Operation.post()
  Future<Response> create(
      @Bind.body(accept: [
    "accept",
    "ignore",
    "required",
    "error"
  ], ignore: [
    "ignore"
  ], require: [
    "required"
  ], reject: [
    "error"
  ])
          TestSerializable tm) async {
    return Response.ok(tm);
  }
}

class FilterListController extends ResourceController {
  @Operation.post()
  Future<Response> create(
      @Bind.body(accept: [
    "accept",
    "ignore",
    "required",
    "error"
  ], ignore: [
    "ignore"
  ], require: [
    "required"
  ], reject: [
    "error"
  ])
          List<TestSerializable> tm) async {
    return Response.ok(tm);
  }
}

class MapController extends ResourceController {
  @Operation.post()
  Future<Response> create(@Bind.body() Map<String, dynamic> tm) async {
    return Response.ok(tm);
  }
}

class ByteListController extends ResourceController {
  ByteListController() {
    acceptedContentTypes = [ContentType("application", "octet-stream")];
  }

  @Operation.post()
  Future<Response> create(@Bind.body() List<int> tm) async {
    return Response.ok(tm)
      ..contentType = ContentType("application", "octet-stream");
  }
}

<<<<<<< HEAD
Future<HttpServer> enableController(String pattern, Controller instantiate()) async {
=======
Future<HttpServer> enableController(
    String pattern, Controller instantiate()) async {
>>>>>>> 186ee87c
  var router = Router();
  router.route(pattern).link(instantiate);
  router.didAddToChannel();

  var server = await HttpServer.bind(InternetAddress.loopbackIPv4, 4040);
  server.map((httpReq) => Request(httpReq)).listen(router.receive);

  return server;
}<|MERGE_RESOLUTION|>--- conflicted
+++ resolved
@@ -387,12 +387,8 @@
   }
 }
 
-<<<<<<< HEAD
-Future<HttpServer> enableController(String pattern, Controller instantiate()) async {
-=======
 Future<HttpServer> enableController(
     String pattern, Controller instantiate()) async {
->>>>>>> 186ee87c
   var router = Router();
   router.route(pattern).link(instantiate);
   router.didAddToChannel();
