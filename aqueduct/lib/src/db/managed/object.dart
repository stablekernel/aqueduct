--- conflicted
+++ resolved
@@ -164,14 +164,9 @@
   /// Validates an object according to its property [Validate] metadata.
   ///
   /// This method is invoked by [Query] when inserting or updating an instance of this type. By default,
-<<<<<<< HEAD
-  /// this method runs all of the [Validate] metadata for each property of this instance's table definition. See [Validate]
-  /// for more information.
-=======
   /// this method runs all of the [Validate] metadata for each property of this instance's persistent type. See [Validate]
   /// for more information. If validations succeed, the returned context [ValidationContext.isValid] will be true. Otherwise,
   /// it is false and all errors are available in [ValidationContext.errors].
->>>>>>> e4a07d17
   ///
   /// This method returns the result of [ManagedValidator.run]. You may override this method to provide additional validation
   /// prior to insertion or deletion. If you override this method, you *must* invoke the super implementation to
