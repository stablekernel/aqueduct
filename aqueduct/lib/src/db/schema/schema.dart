
import '../managed/managed.dart';

import 'schema_table.dart';

export 'migration.dart';
export 'schema_builder.dart';
export 'schema_column.dart';
export 'schema_table.dart';

/// A portable representation of a database schema.
///
/// Instances of this type contain the database-only details of a [ManagedDataModel] and are typically
/// instantiated from [ManagedDataModel]s. The purpose of this type is to have a portable, differentiable representation
/// of an application's data model for use in external tooling.
class Schema {
  /// Creates an instance of this type with a specific set of [tables].
  ///
  /// Prefer to use [Schema.fromDataModel].
  Schema(List<SchemaTable> tables) : _tableStorage = tables;

  /// Creates an instance of this type from [dataModel].
  ///
  /// This is preferred method of creating an instance of this type. Each [ManagedEntity]
  /// in [dataModel] will correspond to a [SchemaTable] in [tables].
  Schema.fromDataModel(ManagedDataModel dataModel) {
    _tables = dataModel.entities.map((e) => SchemaTable.fromEntity(e)).toList();
  }

  /// Creates a deep copy of [otherSchema].
  Schema.from(Schema otherSchema) {
    _tables = otherSchema?.tables
            ?.map((table) => SchemaTable.from(table))
            ?.toList() ??
        [];
  }

  /// Creates a instance of this type from [map].
  ///
  /// [map] is typically created from [asMap].
  Schema.fromMap(Map<String, dynamic> map) {
    _tables = (map["tables"] as List<Map<String, dynamic>>)
        .map((t) => SchemaTable.fromMap(t))
        .toList();
  }

  /// Creates an empty schema.
  Schema.empty() {
    _tables = [];
  }

  /// The tables in this database.
  ///
  /// Returns an immutable list of tables in this schema.
  List<SchemaTable> get tables => List.unmodifiable(_tableStorage ?? []);

  // Do not set this directly. Use _tables= instead.
  List<SchemaTable> _tableStorage;

  // ignore: avoid_setters_without_getters
  set _tables(List<SchemaTable> tables) {
    _tableStorage = tables ?? [];
    _tableStorage.forEach((t) => t.schema = this);
  }

  /// Gets a table from [tables] by that table's name.
  ///
  /// See [tableForName] for details.
  SchemaTable operator [](String tableName) => tableForName(tableName);

  /// The differences between two schemas.
  ///
  /// In the return value, the receiver is the [SchemaDifference.expectedSchema]
  /// and [otherSchema] is [SchemaDifference.actualSchema].
  SchemaDifference differenceFrom(Schema otherSchema) {
    return SchemaDifference(this, otherSchema);
  }

  /// Adds a table to this instance.
  ///
  /// Sets [table]'s [SchemaTable.schema] to this instance.
  void addTable(SchemaTable table) {
    if (this[table.name] != null) {
      throw SchemaException(
          "Table ${table.name} already exists and cannot be added.");
    }

    _tableStorage.add(table);
    table.schema = this;
  }

  void replaceTable(SchemaTable existingTable, SchemaTable newTable) {
    if (!_tableStorage.contains(existingTable)) {
      throw SchemaException(
          "Table ${existingTable.name} does not exist and cannot be replaced.");
    }

    var index = _tableStorage.indexOf(existingTable);
    _tableStorage[index] = newTable;
    newTable.schema = this;
    existingTable.schema = null;
  }

  void renameTable(SchemaTable table, String newName) {
    throw SchemaException("Renaming a table not yet implemented!");
//
//    if (tableForName(newName) != null) {
//      throw new SchemaException("Table ${newName} already exist.");
//    }
//
//    if (!tables.contains(table)) {
//      throw new SchemaException("Table ${table.name} does not exist in schema.");
//    }
//
//    // Rename indices and constraints
//    table.name = newName;
  }

  /// Removes a table from this instance.
  ///
  /// [table] must be an instance in [tables] or an exception is thrown.
  /// Sets [table]'s [SchemaTable.schema] to null.
  void removeTable(SchemaTable table) {
    if (!tables.contains(table)) {
      throw SchemaException("Table ${table.name} does not exist in schema.");
    }
    table.schema = null;
    _tableStorage.remove(table);
  }

  /// Returns a [SchemaTable] for [name].
  ///
  /// [name] is case-insensitively compared to every [SchemaTable.name]
  /// in [tables]. If no table with this name exists, null is returned.
  ///
  /// Note: tables are typically prefixed with an underscore when using
  /// Aqueduct naming conventions for [ManagedObject].
  SchemaTable tableForName(String name) {
    var lowercaseName = name.toLowerCase();

    return tables.firstWhere((t) => t.name.toLowerCase() == lowercaseName,
        orElse: () => null);
  }

  /// Emits this instance as a transportable [Map].
  Map<String, dynamic> asMap() {
    return {"tables": tables.map((t) => t.asMap()).toList()};
  }
}

/// The difference between two compared [Schema]s.
///
/// This class is used for comparing schemas for validation and migration.
class SchemaDifference {
  /// Creates a new instance that represents the difference between [expectedSchema] and [actualSchema].
  ///
  SchemaDifference(this.expectedSchema, this.actualSchema) {
    for (var expectedTable in expectedSchema.tables) {
      var actualTable = actualSchema[expectedTable.name];
      if (actualTable == null) {
        _differingTables.add(SchemaTableDifference(expectedTable, null));
      } else {
        var diff = expectedTable.differenceFrom(actualTable);
        if (diff.hasDifferences) {
          _differingTables.add(diff);
        }
      }
    }

    _differingTables.addAll(actualSchema.tables
        .where((t) => expectedSchema[t.name] == null)
        .map((unexpectedTable) {
      return SchemaTableDifference(null, unexpectedTable);
    }));
  }

  /// The 'expected' schema.
  final Schema expectedSchema;

  /// The 'actual' schema.
  final Schema actualSchema;

  /// Whether or not [expectedSchema] and [actualSchema] have differences.
  ///
  /// If false, both [expectedSchema] and [actualSchema], their tables, and those tables' columns are identical.
  bool get hasDifferences => _differingTables.isNotEmpty;

  /// Human-readable messages to describe differences between [expectedSchema] and [actualSchema].
  ///
  /// Empty is [hasDifferences] is false.
  List<String> get errorMessages =>
      _differingTables.expand((diff) => diff.errorMessages).toList();

  /// The differences, if any, between tables in [expectedSchema] and [actualSchema].
  List<SchemaTableDifference> get tableDifferences => _differingTables;

<<<<<<< HEAD
  /// Returns Dart code to change [expectedSchema] to [actualSchema].
  String generateUpgradeSource({List<String> changeList}) {
    final builder = StringBuffer();

    final tablesToAdd = _getTablesToAdd();
    final tablesToRemove = _getTablesToDelete();
    final tableToModify = _getTablesToModify();

    // add tables (minus foreign keys)
    tablesToAdd.forEach((t) {
      changeList?.add("Adding table '${t.name}'");
      builder.writeln(createTableSource(t));
    });

    // remove tables
    tablesToRemove.forEach((t) {
      changeList?.add("Deleting table '${t.name}'");
      builder.writeln(deleteTableSource(t));
    });

    // add foreign keys/multi-column unique
    tablesToAdd.forEach((table) {
      table.columns
          .where((column) => column.isForeignKey)
          .forEach((foreignKey) {
        changeList?.add(
            "Adding foreign key '${foreignKey.name}' from '${foreignKey.table.name}' to '${foreignKey.relatedTableName}'");
        builder.writeln(SchemaTableDifference.createColumnSource(foreignKey));
      });

      if (table.uniqueColumnSet?.isNotEmpty ?? false) {
        final colNames = table.uniqueColumnSet.map((c) => "'$c'").join(",");
        builder.writeln("database.alterTable('${table.name}', (t) { t.uniqueColumnSet = [$colNames]; });");
      }
    });

    // modify table/columns
    tableToModify.forEach((tableDiff) {
      final lines = tableDiff.generateUpgradeSource(changeList: changeList);
      builder.writeln(lines);
    });
=======
  List<SchemaTable> get tablesToAdd {
    final tables = _differingTables
        .where((diff) => diff.expectedTable == null && diff.actualTable != null)
        .map((d) => d.actualTable)
        .toList();

    return actualSchema.dependencyOrderedTables.where(tables.contains).toList();
  }

  List<SchemaTable> get tablesToDelete {
    final tables =_differingTables
        .where((diff) => diff.expectedTable != null && diff.actualTable == null)
        .map((diff) => diff.expectedTable)
        .toList();
>>>>>>> c76bcc4d

    return expectedSchema.dependencyOrderedTables.reversed.where(tables.contains).toList();
  }

<<<<<<< HEAD
  static String createTableSource(SchemaTable table) {
    var builder = StringBuffer();

    builder.writeln('database.createTable(SchemaTable("${table.name}", [');
    table.columns.where((c) => !c.isForeignKey).forEach((col) {
      builder.writeln("${col.source},");
    });
    builder.writeln("]));");

    return builder.toString();
  }

  static String deleteTableSource(SchemaTable table) {
    return 'database.deleteTable("${table.name}");';
  }

  List<SchemaTable> _getTablesToAdd() {
    return _differingTables
        .where((diff) => diff.expectedTable == null && diff.actualTable != null)
        .map((d) => d.actualTable)
        .toList();
  }

  List<SchemaTable> _getTablesToDelete() {
    return _differingTables
        .where((diff) => diff.expectedTable != null && diff.actualTable == null)
        .map((diff) => diff.expectedTable)
        .toList();
  }

  List<SchemaTableDifference> _getTablesToModify() {
    return _differingTables
        .where((diff) => diff.expectedTable != null && diff.actualTable != null)
        .toList();
  }
=======
  List<SchemaTableDifference> get tablesToModify {
    return _differingTables
        .where((diff) => diff.expectedTable != null && diff.actualTable != null)
        .toList();
  }

  List<SchemaTableDifference> _differingTables = [];
>>>>>>> c76bcc4d
}

/// Thrown when a [Schema] encounters an error.
class SchemaException implements Exception {
  SchemaException(this.message);

  String message;

  @override
  String toString() => "Invalid schema. $message";
}<|MERGE_RESOLUTION|>--- conflicted
+++ resolved
@@ -1,4 +1,3 @@
-
 import '../managed/managed.dart';
 
 import 'schema_table.dart';
@@ -194,105 +193,20 @@
   /// The differences, if any, between tables in [expectedSchema] and [actualSchema].
   List<SchemaTableDifference> get tableDifferences => _differingTables;
 
-<<<<<<< HEAD
-  /// Returns Dart code to change [expectedSchema] to [actualSchema].
-  String generateUpgradeSource({List<String> changeList}) {
-    final builder = StringBuffer();
-
-    final tablesToAdd = _getTablesToAdd();
-    final tablesToRemove = _getTablesToDelete();
-    final tableToModify = _getTablesToModify();
-
-    // add tables (minus foreign keys)
-    tablesToAdd.forEach((t) {
-      changeList?.add("Adding table '${t.name}'");
-      builder.writeln(createTableSource(t));
-    });
-
-    // remove tables
-    tablesToRemove.forEach((t) {
-      changeList?.add("Deleting table '${t.name}'");
-      builder.writeln(deleteTableSource(t));
-    });
-
-    // add foreign keys/multi-column unique
-    tablesToAdd.forEach((table) {
-      table.columns
-          .where((column) => column.isForeignKey)
-          .forEach((foreignKey) {
-        changeList?.add(
-            "Adding foreign key '${foreignKey.name}' from '${foreignKey.table.name}' to '${foreignKey.relatedTableName}'");
-        builder.writeln(SchemaTableDifference.createColumnSource(foreignKey));
-      });
-
-      if (table.uniqueColumnSet?.isNotEmpty ?? false) {
-        final colNames = table.uniqueColumnSet.map((c) => "'$c'").join(",");
-        builder.writeln("database.alterTable('${table.name}', (t) { t.uniqueColumnSet = [$colNames]; });");
-      }
-    });
-
-    // modify table/columns
-    tableToModify.forEach((tableDiff) {
-      final lines = tableDiff.generateUpgradeSource(changeList: changeList);
-      builder.writeln(lines);
-    });
-=======
   List<SchemaTable> get tablesToAdd {
-    final tables = _differingTables
-        .where((diff) => diff.expectedTable == null && diff.actualTable != null)
-        .map((d) => d.actualTable)
-        .toList();
-
-    return actualSchema.dependencyOrderedTables.where(tables.contains).toList();
-  }
-
-  List<SchemaTable> get tablesToDelete {
-    final tables =_differingTables
-        .where((diff) => diff.expectedTable != null && diff.actualTable == null)
-        .map((diff) => diff.expectedTable)
-        .toList();
->>>>>>> c76bcc4d
-
-    return expectedSchema.dependencyOrderedTables.reversed.where(tables.contains).toList();
-  }
-
-<<<<<<< HEAD
-  static String createTableSource(SchemaTable table) {
-    var builder = StringBuffer();
-
-    builder.writeln('database.createTable(SchemaTable("${table.name}", [');
-    table.columns.where((c) => !c.isForeignKey).forEach((col) {
-      builder.writeln("${col.source},");
-    });
-    builder.writeln("]));");
-
-    return builder.toString();
-  }
-
-  static String deleteTableSource(SchemaTable table) {
-    return 'database.deleteTable("${table.name}");';
-  }
-
-  List<SchemaTable> _getTablesToAdd() {
     return _differingTables
         .where((diff) => diff.expectedTable == null && diff.actualTable != null)
         .map((d) => d.actualTable)
         .toList();
   }
 
-  List<SchemaTable> _getTablesToDelete() {
+  List<SchemaTable> get tablesToDelete {
     return _differingTables
         .where((diff) => diff.expectedTable != null && diff.actualTable == null)
         .map((diff) => diff.expectedTable)
         .toList();
   }
 
-  List<SchemaTableDifference> _getTablesToModify() {
-    return _differingTables
-        .where((diff) => diff.expectedTable != null && diff.actualTable != null)
-        .toList();
-  }
-=======
   List<SchemaTableDifference> get tablesToModify {
     return _differingTables
         .where((diff) => diff.expectedTable != null && diff.actualTable != null)
@@ -300,7 +214,6 @@
   }
 
   List<SchemaTableDifference> _differingTables = [];
->>>>>>> c76bcc4d
 }
 
 /// Thrown when a [Schema] encounters an error.
