--- conflicted
+++ resolved
@@ -29,29 +29,6 @@
   }
 
   /// Creates a builder starting from the empty schema.
-<<<<<<< HEAD
-  SchemaBuilder.toSchema(this.store, Schema targetSchema,
-      {this.isTemporary = false}) {
-    schema = Schema.empty();
-    targetSchema.tables.forEach((t) {
-      final independentTable = SchemaTable.from(t);
-      independentTable.columns.where((c) => c.isForeignKey).forEach((c) {
-        independentTable.removeColumn(c);
-      });
-      independentTable.uniqueColumnSet = null;
-      createTable(independentTable);
-    });
-
-    targetSchema.tables.forEach((t) {
-      t.columns.where((c) => c.isForeignKey).forEach((c) {
-        addColumn(t.name, c);
-      });
-
-      if (t.uniqueColumnSet != null) {
-        commands.addAll(store?.addTableUniqueColumnSet(t) ?? []);
-      }
-    });
-=======
   ///
   /// If [store] is null, this builder will emit [commands] that are Dart statements that replicate the methods invoked on this object.
   ///  Otherwise, [commands] are SQL commands (for the database represented by [store]) that are equivalent to the method invoked on this object.
@@ -67,7 +44,6 @@
     schema = difference.expectedSchema;
     _generateSchemaCommands(difference,
         changeList: changeList, temporary: isTemporary);
->>>>>>> c76bcc4d
   }
 
   /// The starting schema of this builder.
