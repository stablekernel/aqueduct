--- conflicted
+++ resolved
@@ -57,11 +57,7 @@
       {String unencodedInitialValue}) {
     var commands = <String>[];
 
-<<<<<<< HEAD
-    if (!column.isNullable && column.defaultValue == null) {
-=======
     if (unencodedInitialValue != null) {
->>>>>>> c76bcc4d
       column.defaultValue = unencodedInitialValue;
       commands.addAll([
         "ALTER TABLE ${table.name} ADD COLUMN ${_columnStringForColumn(column)}",
@@ -103,11 +99,7 @@
         "ALTER TABLE ${table.name} ALTER COLUMN ${_columnNameForColumn(column)} DROP NOT NULL"
       ];
     } else {
-<<<<<<< HEAD
-      if (column.defaultValue == null) {
-=======
       if (unencodedInitialValue != null) {
->>>>>>> c76bcc4d
         return [
           "UPDATE ${table.name} SET ${_columnNameForColumn(column)}=$unencodedInitialValue WHERE ${_columnNameForColumn(column)} IS NULL",
           "ALTER TABLE ${table.name} ALTER COLUMN ${_columnNameForColumn(column)} SET NOT NULL",
