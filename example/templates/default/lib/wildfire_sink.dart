--- conflicted
+++ resolved
@@ -59,13 +59,10 @@
     authServer = new AuthServer(new ManagedAuthStorage<User>(context));
   }
 
-<<<<<<< HEAD
-=======
   HTMLRenderer htmlRenderer = new HTMLRenderer();
   ManagedContext context;
   AuthServer authServer;
 
->>>>>>> 0a11beec
   /// All routes must be configured in this method.
   ///
   /// This method is invoked after the constructor and before [willOpen] Routes must be set up in this method, as
@@ -91,7 +88,6 @@
 
     router.route("/auth/code").generate(() => new AuthCodeController(authServer,
         renderAuthorizationPageHTML: renderLoginPage));
-<<<<<<< HEAD
   }
 
   /// Final initialization method for this instance.
@@ -101,8 +97,6 @@
   /// instance receiving any requests.
   Future willOpen() async {
 
-=======
->>>>>>> 0a11beec
   }
 
   ManagedContext contextWithConnectionInfo(
@@ -116,7 +110,6 @@
         connectionInfo.databaseName);
 
     return new ManagedContext(dataModel, psc);
-<<<<<<< HEAD
   }
 
   Future<String> renderLoginPage(AuthCodeController controller, Uri requestURI,
@@ -126,23 +119,12 @@
     map["path"] = path;
 
     return htmlRenderer.renderHTML("web/login.html", map);
-=======
->>>>>>> 0a11beec
   }
 
   @override
   Map<String, APISecurityScheme> documentSecuritySchemes(
       PackagePathResolver resolver) {
     return authServer.documentSecuritySchemes(resolver);
-  }
-
-  Future<String> renderLoginPage(AuthCodeController controller, Uri requestURI,
-      Map<String, String> queryParameters) async {
-    var path = requestURI.path;
-    var map = new Map<String, String>.from(queryParameters);
-    map["path"] = path;
-
-    return htmlRenderer.renderHTML("web/login.html", map);
   }
 }
 
