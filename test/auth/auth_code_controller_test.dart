import 'dart:io';
import 'dart:async';

import 'package:test/test.dart';
import 'package:aqueduct/aqueduct.dart';
import 'package:aqueduct/test.dart';

import '../helpers.dart';
import 'dart:convert';

void main() {
  Application<TestChannel> application;
  TestClient client = new TestClient.onPort(8081);

  var codeResponse = (Map<String, String> form) {
    var m = new Map<String, String>.from(form);
    m.addAll({"response_type": "code"});

    var req = client.request("/auth/code")..formData = m;

    return req.post();
  };

  setUp(() async {
    application = new Application<TestChannel>();

    await application.test();
  });

  tearDown(() async {
    await application?.stop();
  });

  /////////
  ///// GET - login form
  /////////

  group("GET success case", () {
    test(
        "GET login form with valid values returns a 'page' with the provided values",
        () async {
      var req = client.request("/auth/code")
        ..formData = {
          "client_id": "com.stablekernel.redirect",
          "response_type": "code"
        };

      var res = await req.get();
      expect(
          res,
          hasResponse(200, null,
              headers: {"content-type": "text/html; charset=utf-8"}));
      // The data is actually JSON, just makes it easier to validate here.
      var decoded = JSON.decode(res.body);
      expect(decoded, {
        "response_type": "code",
        "client_id": "com.stablekernel.redirect",
        "state": null,
        "scope": null,
        "path": "/auth/code"
      });
    });

    test(
        "GET login form with valid values returns a 'page' with the provided values + state + scope",
        () async {
      var req = client.request("/auth/code")
        ..formData = {
          "client_id": "com.stablekernel.redirect",
          "state": "Alaska",
          "response_type": "code",
          "scope": "readonly viewonly"
        };
      var res = await req.get();
      expect(res, hasStatus(200));
      expect(res, hasHeaders({"content-type": "text/html; charset=utf-8"}));
      var decoded = JSON.decode(res.body);
      expect(decoded, {
        "response_type": "code",
        "client_id": "com.stablekernel.redirect",
        "state": "Alaska",
        "scope": "readonly viewonly",
        "path": "/auth/code"
      });
    });
  });

  group("GET failure cases", () {
    test("No registered rendered returns 405", () async {
      var req = client.request("/nopage")
        ..formData = {
          "client_id": "com.stablekernel.redirect",
          "response_type": "code"
        };
      var res = await req.get();
      expect(res, hasStatus(405));
    });
  });

  ///////
  /// POST - authenticate
  ///////
  group("Success cases", () {
    test("With required values", () async {
      var res = await codeResponse({
        "client_id": "com.stablekernel.redirect",
        "state": "Wisconsin@&",
        "username": "bob+0@stablekernel.com",
        "password": InMemoryAuthStorage.DefaultPassword
      });

      expectRedirect(res, new Uri.http("stablekernel.com", "/auth/redirect"),
          state: "Wisconsin@&");
    });

    test("With scope", () async {
      var res = await codeResponse({
        "client_id": "com.stablekernel.scoped",
        "state": "Wisconsin@&",
        "username": "bob+0@stablekernel.com",
        "password": InMemoryAuthStorage.DefaultPassword,
        "scope": "user"
      });

      expectRedirect(res, new Uri.http("stablekernel.com", "/auth/scoped"),
          state: "Wisconsin@&");

      var redirectURI = Uri.parse(res.headers["location"].first);
      var codeParam = redirectURI.queryParameters["code"];
      var token = await application.channel.authServer.exchange(codeParam, "com.stablekernel.scoped", "kilimanjaro");
      expect(token.scopes.length, 1);
      expect(token.scopes.first.isExactly("user"), true);
    });

    test("With multiple scopes", () async {
      var res = await codeResponse({
        "client_id": "com.stablekernel.scoped",
        "state": "Wisconsin@&",
        "username": "bob+0@stablekernel.com",
        "password": InMemoryAuthStorage.DefaultPassword,
        "scope": "user other_scope"
      });

      expectRedirect(res, new Uri.http("stablekernel.com", "/auth/scoped"),
          state: "Wisconsin@&");

      var redirectURI = Uri.parse(res.headers["location"].first);
      var codeParam = redirectURI.queryParameters["code"];
      var token = await application.channel.authServer.exchange(codeParam, "com.stablekernel.scoped", "kilimanjaro");
      expect(token.scopes.length, 2);
      expect(token.scopes.any((s) => s.isExactly("user")), true);
      expect(token.scopes.any((s) => s.isExactly("other_scope")), true);
    });
  });

  group("username Failure Cases", () {
    test("Username does not exist yields 302 with error", () async {
      var res = await codeResponse({
        "client_id": "com.stablekernel.redirect",
        "username": "FOOBAR",
        "password": InMemoryAuthStorage.DefaultPassword,
        "state": "a"
      });
      expectErrorRedirect(res,
          new Uri.http("stablekernel.com", "/auth/redirect"), "access_denied",
          state: "a");
    });

    test("Username is empty returns 302 with error", () async {
      var res = await codeResponse({
        "client_id": "com.stablekernel.redirect",
        "username": "",
        "password": InMemoryAuthStorage.DefaultPassword,
        "state": "a"
      });
      expectErrorRedirect(res,
          new Uri.http("stablekernel.com", "/auth/redirect"), "access_denied",
          state: "a");
    });

    test("Username is missing returns 302 with error", () async {
      var res = await codeResponse({
        "client_id": "com.stablekernel.redirect",
        "password": InMemoryAuthStorage.DefaultPassword,
        "state": "a"
      });
      expectErrorRedirect(res,
          new Uri.http("stablekernel.com", "/auth/redirect"), "invalid_request",
          state: "a");
    });

    test("Username is repeated returns 400", () async {
      // This isn't precisely to the OAuth 2.0 spec, but doing otherwise
      // would get a bit ugly.
      var encodedUsername = Uri.encodeQueryComponent(user1["username"]);
      var encodedPassword = Uri.encodeQueryComponent(user1["password"]);
      var encodedWrongUsername = Uri.encodeQueryComponent("!@#kjasd");

      var req = client.request("/auth/code")
        ..body =
            "username=$encodedUsername&username=$encodedWrongUsername&password=$encodedPassword&response_type=code&client_id=com.stablekernel.redirect&state=a"
        ..contentType = new ContentType("application", "x-www-form-urlencoded");
      var resp = await req.post();
      expect(resp, hasStatus(400));

      req = client.request("/auth/code")
        ..body =
            "username=$encodedWrongUsername&username=$encodedUsername&password=$encodedPassword&response_type=code&client_id=com.stablekernel.redirect&state=a"
        ..contentType = new ContentType("application", "x-www-form-urlencoded");
      resp = await req.post();
      expect(resp, hasStatus(400));
    });
  });

  group("password Failure Cases", () {
    test("password is incorrect yields 302 with error", () async {
      var resp = await codeResponse({
        "client_id": "com.stablekernel.redirect",
        "username": user1["username"],
        "password": "nonsense",
        "state": "a"
      });
      expectErrorRedirect(resp,
          new Uri.http("stablekernel.com", "/auth/redirect"), "access_denied",
          state: "a");
    });

    test("password is empty returns 302 with error", () async {
      var resp = await codeResponse({
        "client_id": "com.stablekernel.redirect",
        "username": user1["username"],
        "password": "",
        "state": "a"
      });
      expectErrorRedirect(resp,
          new Uri.http("stablekernel.com", "/auth/redirect"), "access_denied",
          state: "a");
    });

    test("password is missing returns 302 with error", () async {
      var resp = await codeResponse({
        "client_id": "com.stablekernel.redirect",
        "username": user1["username"],
        "state": "a"
      });
      expectErrorRedirect(resp,
          new Uri.http("stablekernel.com", "/auth/redirect"), "invalid_request",
          state: "a");
    });

    test("password is repeated returns 302 with error", () async {
      // This isn't precisely to the OAuth 2.0 spec, but doing otherwise
      // would get a bit ugly.

      var encodedUsername = Uri.encodeQueryComponent(user1["username"]);
      var encodedPassword = Uri.encodeQueryComponent(user1["password"]);
      var encodedWrongPassword = Uri.encodeQueryComponent("!@#kjasd");

      var req = client.request("/auth/code")
        ..body =
            "username=$encodedUsername&password=$encodedWrongPassword&password=$encodedPassword&response_type=code&client_id=com.stablekernel.redirect&state=a"
        ..contentType = new ContentType("application", "x-www-form-urlencoded");
      var resp = await req.post();
      expect(resp, hasStatus(400));

      req = client.request("/auth/code")
        ..body =
            "username=$encodedUsername&password=$encodedPassword&password=$encodedWrongPassword&response_type=code&client_id=com.stablekernel.redirect&state=a"
        ..contentType = new ContentType("application", "x-www-form-urlencoded");
      resp = await req.post();
      expect(resp, hasStatus(400));
    });
  });

  group("response_type failures", () {
    test("response_type is invalid returns 302 with error", () async {
      var encodedUsername = Uri.encodeQueryComponent(user1["username"]);
      var encodedPassword = Uri.encodeQueryComponent(user1["password"]);

      var req = client.request("/auth/code")
        ..body =
            "username=$encodedUsername&password=$encodedPassword&response_type=notcode&client_id=com.stablekernel.redirect&state=a"
        ..contentType = new ContentType("application", "x-www-form-urlencoded");
      var resp = await req.post();
      expectErrorRedirect(resp,
          new Uri.http("stablekernel.com", "/auth/redirect"), "invalid_request",
          state: "a");
    });

    test("response_type is duplicated returns 302 with error", () async {
      // This isn't precisely to the OAuth 2.0 spec, but doing otherwise
      // would get a bit ugly.
      var encodedUsername = Uri.encodeQueryComponent(user1["username"]);
      var encodedPassword = Uri.encodeQueryComponent(user1["password"]);

      var req = client.request("/auth/code");
      req.body =
          "username=$encodedUsername&password=$encodedPassword&response_type=notcode&response_type=code&client_id=com.stablekernel.redirect&state=a";
      req.contentType = new ContentType("application", "x-www-form-urlencoded");
      var resp = await req.post();
      expect(resp, hasStatus(400));

      req = client.request("/auth/code");
      req.body =
          "username=$encodedUsername&password=$encodedPassword&response_type=code&response_type=notcode&client_id=com.stablekernel.redirect&state=a";
      req.contentType = new ContentType("application", "x-www-form-urlencoded");
      resp = await req.post();
      expect(resp, hasStatus(400));
    });
  });

  group("client_id failures", () {
    test("Omit client_id returns 400", () async {
      var resp = await codeResponse({
        "username": user1["username"],
        "password": user1["password"],
        "state": "a"
      });
      expect(resp, hasStatus(400));
    });

    test("client_id does not exist for app returns 400", () async {
      var resp = await codeResponse({
        "client_id": "abc",
        "username": user1["username"],
        "password": user1["password"],
        "state": "a"
      });
      expect(resp, hasStatus(400));
    });

    test("client_id that does not have redirectURI returns 400", () async {
      var resp = await codeResponse({
        "client_id": "com.stablekernel.app1",
        "username": user1["username"],
        "password": user1["password"],
        "state": "a"
      });
      expect(resp, hasStatus(400));
    });

    test("client_id is duplicated returns 400", () async {
      var encodedUsername = Uri.encodeQueryComponent(user1["username"]);
      var encodedPassword = Uri.encodeQueryComponent(user1["password"]);

      var req = client.request("/auth/code");
      req.body =
          "username=$encodedUsername&password=$encodedPassword&response_type=code&client_id=com.stablekernel.redirect&client_id=foobar&state=a";
      req.contentType = new ContentType("application", "x-www-form-urlencoded");
      var resp = await req.post();
      expect(resp, hasStatus(400));

      req = client.request("/auth/code");
      req.body =
          "username=$encodedUsername&password=$encodedPassword&response_type=code&client_id=foobar&client_id=com.stablekernel.redirect&state=a";
      req.contentType = new ContentType("application", "x-www-form-urlencoded");
      resp = await req.post();
      expect(resp, hasStatus(400));
    });

    test("client_id is empty returns 400", () async {
      var resp = await codeResponse({
        "client_id": "",
        "username": user1["username"],
        "password": user1["password"],
        "state": "a"
      });
      expect(resp, hasStatus(400));
    });
  });

  group("Invalid requests and state", () {
    test("Omit state is error", () async {
      var resp = await codeResponse({
        "client_id": "com.stablekernel.redirect",
        "username": user1["username"],
        "password": InMemoryAuthStorage.DefaultPassword
      });

      expect(resp, hasStatus(HttpStatus.MOVED_TEMPORARILY));

      var location = resp.headers.value(HttpHeaders.LOCATION);
      var uri = Uri.parse(location);
      var requestURI = new Uri.http("stablekernel.com", "/auth/redirect");
      expect(uri.queryParameters["error"], "invalid_request");
      expect(uri.queryParameters["state"], isNull);
      expect(uri.authority, equals(requestURI.authority));
      expect(uri.path, equals(requestURI.path));
      expect(uri.queryParametersAll["error"].length, 1);
    });

    test("Failed username + state still returns state in error", () async {
      var res = await codeResponse({
        "client_id": "com.stablekernel.redirect",
        "username": "FOOBAR",
        "password": InMemoryAuthStorage.DefaultPassword,
        "state": "xyz"
      });
      expectErrorRedirect(res,
          new Uri.http("stablekernel.com", "/auth/redirect"), "access_denied",
          state: "xyz");
    });

    test("Failed password + state still returns state in error", () async {
      var resp = await codeResponse({
        "client_id": "com.stablekernel.redirect",
        "username": user1["username"],
        "password": "nonsense",
        "state": "xyz"
      });
      expectErrorRedirect(resp,
          new Uri.http("stablekernel.com", "/auth/redirect"), "access_denied",
          state: "xyz");
    });

    test("Failed response_type + state still returns state in error", () async {
      var encodedUsername = Uri.encodeQueryComponent(user1["username"]);
      var encodedPassword = Uri.encodeQueryComponent(user1["password"]);

      var req = client.request("/auth/code")
        ..body =
            "username=$encodedUsername&password=$encodedPassword&response_type=notcode&client_id=com.stablekernel.redirect&state=xyz"
        ..contentType = new ContentType("application", "x-www-form-urlencoded");
      var resp = await req.post();
      expectErrorRedirect(resp,
          new Uri.http("stablekernel.com", "/auth/redirect"), "invalid_request",
          state: "xyz");
    });
  });

  group("Scope failure cases", () {
    test("Malformed scope", () async {
      var res = await codeResponse({
        "client_id": "com.stablekernel.scoped",
        "state": "Wisconsin@&",
        "username": "bob+0@stablekernel.com",
        "password": InMemoryAuthStorage.DefaultPassword,
        "scope": "u\"ser"
      });

      expectErrorRedirect(res, new Uri.http("stablekernel.com", "/auth/scoped"), "invalid_scope", state: "Wisconsin@&");
    });

    test("Scope that client can't grant", () async {
      var res = await codeResponse({
        "client_id": "com.stablekernel.scoped",
        "state": "Wisconsin@&",
        "username": "bob+0@stablekernel.com",
        "password": InMemoryAuthStorage.DefaultPassword,
        "scope": "invalid"
      });

      expectErrorRedirect(res, new Uri.http("stablekernel.com", "/auth/scoped"), "invalid_scope", state: "Wisconsin@&");
    });
  });

  ///////
  /// Doc gen
  ///////

  test("Response documentation", () {
    AuthCodeController ac =
        new AuthCodeController(new AuthServer(new InMemoryAuthStorage()));
    var resolver = new PackagePathResolver(new File(".packages").path);
    var operations = ac.documentOperations(resolver);

    expect(operations.length, 2);

    var getOp = operations.firstWhere((op) => op.method.toLowerCase() == "get");
    var scopeGet = getOp.parameters.firstWhere((p) => p.name == "scope");
    var clientIDGet = getOp.parameters.firstWhere((p) => p.name == "client_id");
    var stateGet = getOp.parameters.firstWhere((p) => p.name == "state");
    var responseTypeGet =
        getOp.parameters.firstWhere((p) => p.name == "response_type");
    expect(
        getOp.parameters
            .every((p) => p.parameterLocation == APIParameterLocation.query),
        true);
    expect(
        getOp.parameters.every((p) => p.schemaObject.type == "string"), true);
    expect(
        [clientIDGet, responseTypeGet, stateGet]
            .every((p) => p.required == true),
        true);
    expect([scopeGet].every((p) => p.required == false), true);
    expect(getOp.produces.length, 1);
    expect(getOp.produces.first, ContentType.HTML);
    expect(getOp.security, []);

    var postOperation =
        operations.firstWhere((op) => op.method.toLowerCase() == "post");
    var scopePost =
        postOperation.parameters.firstWhere((p) => p.name == "scope");
    var clientIDPost =
        postOperation.parameters.firstWhere((p) => p.name == "client_id");
    var statePost =
        postOperation.parameters.firstWhere((p) => p.name == "state");
    var responseTypePost =
        postOperation.parameters.firstWhere((p) => p.name == "response_type");
    var usernamePost =
        postOperation.parameters.firstWhere((p) => p.name == "username");
    var passwordPost =
        postOperation.parameters.firstWhere((p) => p.name == "password");
    expect(
        postOperation.parameters
            .every((p) => p.parameterLocation == APIParameterLocation.formData),
        true);
    expect(
        postOperation.parameters.every((p) => p.schemaObject.type == "string"),
        true);
    expect(
        [clientIDPost, responseTypePost, usernamePost, passwordPost, statePost]
            .every((p) => p.required == true),
        true);
    expect([scopePost].every((p) => p.required == false), true);
    expect(postOperation.security, []);

    expect(
        postOperation.responses
            .any((ar) => ar.key == "${HttpStatus.MOVED_TEMPORARILY}"),
        true);
    expect(
        postOperation.responses
            .any((ar) => ar.key == "${HttpStatus.BAD_REQUEST}"),
        true);
    expect(
        postOperation.responses
            .any((ar) => ar.key == "${HttpStatus.INTERNAL_SERVER_ERROR}"),
        true);
  });
}

class TestChannel extends ApplicationChannel {
  AuthServer authServer;

  @override
<<<<<<< HEAD
  Future willOpen() async {
=======
  Future prepare() async {
>>>>>>> a76c54a6
    var storage = new InMemoryAuthStorage();
    storage.createUsers(2);
    authServer = new AuthServer(storage);
  }

  @override
  RequestController get entryPoint {
    final router = new Router();
    router.route("/auth/code").generate(() => new AuthCodeController(authServer,
            renderAuthorizationPageHTML: (AuthCodeController c, Uri uri,
                Map<String, String> queryParams) async {
          queryParams.addAll({"path": uri.path});
          return JSON.encode(queryParams);
        }));

    router.route("/nopage").generate(() => new AuthCodeController(authServer));
    return router;
  }
}

void expectRedirect(TestResponse resp, Uri requestURI, {String state}) {
  expect(resp, hasStatus(HttpStatus.MOVED_TEMPORARILY));

  var location = resp.headers.value(HttpHeaders.LOCATION);
  var uri = Uri.parse(location);

  expect(uri.queryParameters["code"], hasLength(greaterThan(0)));
  expect(uri.queryParameters["state"], state);
  expect(uri.authority, equals(requestURI.authority));
  expect(uri.path, equals(requestURI.path));

  expect(uri.queryParametersAll["state"].length, 1);
  expect(uri.queryParametersAll["code"].length, 1);
}

void expectErrorRedirect(TestResponse resp, Uri requestURI, String errorReason,
    {String state}) {
  expect(resp, hasStatus(HttpStatus.MOVED_TEMPORARILY));

  var location = resp.headers.value(HttpHeaders.LOCATION);
  var uri = Uri.parse(location);
  expect(uri.authority, requestURI.authority);
  expect(uri.path, requestURI.path);
  expect(uri.queryParameters["error"], errorReason);
  expect(uri.queryParameters["state"], state);
  expect(uri.queryParametersAll["state"].length, 1);
  expect(uri.queryParametersAll["error"].length, 1);
}

Map<String, String> get user1 => const {
      "username": "bob+0@stablekernel.com",
      "password": InMemoryAuthStorage.DefaultPassword
    };

Map<String, String> get user2 => const {
      "username": "bob+1@stablekernel.com",
      "password": InMemoryAuthStorage.DefaultPassword
    };

Map<String, String> get user3 => const {
      "username": "bob+2@stablekernel.com",
      "password": InMemoryAuthStorage.DefaultPassword
    };<|MERGE_RESOLUTION|>--- conflicted
+++ resolved
@@ -534,11 +534,7 @@
   AuthServer authServer;
 
   @override
-<<<<<<< HEAD
-  Future willOpen() async {
-=======
   Future prepare() async {
->>>>>>> a76c54a6
     var storage = new InMemoryAuthStorage();
     storage.createUsers(2);
     authServer = new AuthServer(storage);
