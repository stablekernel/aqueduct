--- conflicted
+++ resolved
@@ -36,11 +36,7 @@
       expect(messages[id2], [{"isolateID": receivingID, "message": "msg1"}]);
     });
 
-<<<<<<< HEAD
-    test("A message sent in willOpen is received by all channels eventually", () async {
-=======
     test("A message sent in prepare is received by all channels eventually", () async {
->>>>>>> a76c54a6
       app = new Application<HubChannel>()
         ..configuration.port = 8000
         ..configuration.options = {"sendIn": "prepare"};
@@ -174,11 +170,7 @@
   List<String> errors = [];
 
   @override
-<<<<<<< HEAD
-  Future willOpen() async {
-=======
   Future prepare() async {
->>>>>>> a76c54a6
     messageHub.listen((event) {
       messages.add(event);
     }, onError: (err) {
@@ -193,11 +185,7 @@
       });
     }
 
-<<<<<<< HEAD
-    if (configuration.options["sendIn"] == "willOpen") {
-=======
     if (configuration.options["sendIn"] == "prepare") {
->>>>>>> a76c54a6
       messageHub.add({"isolateID": server.identifier, "message": "init"});
     }
   }
