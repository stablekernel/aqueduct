import 'package:test/test.dart';
import 'package:aqueduct/aqueduct.dart';
import 'dart:async';
import 'package:http/http.dart' as http;
import 'dart:io';
import '../../helpers.dart';

main() {
  setUpAll(() {
    justLogEverything();
  });

  tearDownAll(() {
    new Logger("aqueduct").clearListeners();
  });

  group("Failures", () {
    test(
        "Application start fails and logs appropriate message if request stream doesn't open",
            () async {
          var crashingApp = new Application<CrashSink>();

          try {
            crashingApp.configuration.options = {"crashIn": "constructor"};
            await crashingApp.start(consoleLogging: true);
            expect(true, false);
          } on ApplicationStartupException catch (e) {
            expect(e.toString(), contains("TestException: constructor"));
          }

          try {
            crashingApp.configuration.options = {"crashIn": "addRoutes"};
            await crashingApp.start(consoleLogging: true);
            expect(true, false);
          } on ApplicationStartupException catch (e) {
            expect(e.toString(), contains("TestException: addRoutes"));
          }

          try {
            crashingApp.configuration.options = {"crashIn": "willOpen"};
            await crashingApp.start(consoleLogging: true);
            expect(true, false);
          } on ApplicationStartupException catch (e) {
            expect(e.toString(), contains("TestException: willOpen"));
          }

          crashingApp.configuration.options = {"crashIn": "dontCrash"};
          await crashingApp.start(consoleLogging: true);
          var response = await http.get("http://localhost:8081/t");
          expect(response.statusCode, 200);
          await crashingApp.stop();
        });

    test(
        "Application that fails to open because port is bound fails gracefully",
            () async {
          var server = await HttpServer.bind(InternetAddress.ANY_IP_V4, 8081);
          server.listen((req) {});

          var conflictingApp = new Application<TestSink>();
          conflictingApp.configuration.port = 8081;

          try {
            await conflictingApp.start(consoleLogging: true);
            expect(true, false);
          } on ApplicationStartupException catch (e) {
            expect(e.toString(), contains("Failed to create server socket"));
          }

          await server.close(force: true);
        });

    test("Isolate timeout kills application when first isolate fails", () async {
      var timeoutApp = new Application<TimeoutSink>()
        ..isolateStartupTimeout = new Duration(seconds: 4)
        ..configuration.options = {
          "timeout1" : 10
        };

      try {
        await timeoutApp.start(numberOfInstances: 2, consoleLogging: true);
        expect(true, false);
      } on TimeoutException catch (e) {
        expect(e.toString(), contains("Isolate (1) failed to launch"));
      }

      expect(timeoutApp.supervisors.length, 0);
      print("-- test completes");
    });

    test("Isolate timeout kills application when first isolate succeeds, but next fails", () async {
      var timeoutApp = new Application<TimeoutSink>()
        ..isolateStartupTimeout = new Duration(seconds: 4)
        ..configuration.options = {
          "timeout2" : 10
        };

      try {
        await timeoutApp.start(numberOfInstances: 2, consoleLogging: true);
        expect(true, false);
      } on TimeoutException catch (e) {
        expect(e.toString(), contains("Isolate (2) failed to launch"));
      }

      expect(timeoutApp.supervisors.length, 0);
      print("-- test completes");
    });
  });
}

class TimeoutSink extends RequestSink {
  TimeoutSink(ApplicationConfiguration config) : super(config);
  void setupRouter(Router router) {}

  @override
  Future willOpen() async {
    var timeoutLength = configuration.options["timeout${server.identifier}"];
    if (timeoutLength == null) {
      return;
    }

<<<<<<< HEAD
    print("Waiting for $timeoutLength seconds...");
    await new Future.delayed(new Duration(seconds: timeoutLength / 3));
    print("... 1/3 ...");
    await new Future.delayed(new Duration(seconds: timeoutLength / 3));
    print("... 2/3 ...");
    await new Future.delayed(new Duration(seconds: timeoutLength / 3));
    print("Done waiting.");
=======
    logger.info("Waiting for ${timeoutLength} seconds...");
    await new Future.delayed(new Duration(seconds: timeoutLength));
    logger.info("Finished waiting, returning from willOpen");
>>>>>>> a7820c4b
  }
}

class TestException implements Exception {
  final String message;
  TestException(this.message);

  String toString() {
    return "TestException: $message";
  }
}

class CrashSink extends RequestSink {
  CrashSink(ApplicationConfiguration opts) : super(opts) {
    if (opts.options["crashIn"] == "constructor") {
      throw new TestException("constructor");
    }
  }

  void setupRouter(Router router) {
    if (configuration.options["crashIn"] == "addRoutes") {
      throw new TestException("addRoutes");
    }
    router.route("/t").listen((req) async => new Response.ok("t_ok"));
  }

  @override
  Future willOpen() async {
    if (configuration.options["crashIn"] == "willOpen") {
      throw new TestException("willOpen");
    }
  }
}

class TestSink extends RequestSink {
  static Future initializeApplication(ApplicationConfiguration config) async {
    List<int> v = config.options["startup"] ?? [];
    v.add(1);
    config.options["startup"] = v;
  }

  TestSink(ApplicationConfiguration opts) : super(opts);

  void setupRouter(Router router) {
    router.route("/t").listen((req) async => new Response.ok("t_ok"));
    router.route("/r").listen((req) async => new Response.ok("r_ok"));
    router.route("startup").listen((r) async {
      var total = configuration.options["startup"].fold(0, (a, b) => a + b);
      return new Response.ok("$total");
    });
  }
}<|MERGE_RESOLUTION|>--- conflicted
+++ resolved
@@ -119,7 +119,6 @@
       return;
     }
 
-<<<<<<< HEAD
     print("Waiting for $timeoutLength seconds...");
     await new Future.delayed(new Duration(seconds: timeoutLength / 3));
     print("... 1/3 ...");
@@ -127,11 +126,6 @@
     print("... 2/3 ...");
     await new Future.delayed(new Duration(seconds: timeoutLength / 3));
     print("Done waiting.");
-=======
-    logger.info("Waiting for ${timeoutLength} seconds...");
-    await new Future.delayed(new Duration(seconds: timeoutLength));
-    logger.info("Finished waiting, returning from willOpen");
->>>>>>> a7820c4b
   }
 }
 
