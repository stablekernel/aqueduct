--- conflicted
+++ resolved
@@ -104,11 +104,7 @@
   ManagedContext context;
 
   @override
-<<<<<<< HEAD
-  Future willOpen() async {
-=======
   Future prepare() async {
->>>>>>> a76c54a6
     var dataModel = new ManagedDataModel([TestModel]);
     var persistentStore = new PostgreSQLPersistentStore.fromConnectionInfo(
         "dart", "dart", "localhost", 5432, "dart_test");
