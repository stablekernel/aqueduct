import 'dart:async';
import "dart:core";
import "dart:io";

import 'package:aqueduct/aqueduct.dart';
import 'package:http/http.dart' as http;
import "package:test/test.dart";

// These tests are based on the specification found at http://www.w3.org/TR/cors/.
void main() {
  var app = new Application<CORSSink>();
  app.configuration.port = 8000;

  setUpAll(() async {
    await app.start(runOnMainIsolate: true);
  });

  tearDownAll(() async {
    await app?.stop();
  });

  group(
      "Normal/Simple Requests: If the origin header is not present, terminate this set of steps. (No CORS Headers.)",
      () {
    // This group ensures that if a controller has or doesn't have a policy, if it is not a CORS request,
    // no CORS headers/processing occurs.
    test("Controller with no policy returns correctly", () async {
      var resp = await http.get("http://localhost:8000/nopolicy");
      expect(resp.statusCode, 200);
      expectThatNoCORSProcessingOccurred(resp);
    });

    test("Controller with permissive default policy returns correctly",
        () async {
      var resp = await http.get("http://localhost:8000/defaultpolicy");
      expect(resp.statusCode, 200);
      expectThatNoCORSProcessingOccurred(resp);
    });

    test("Controller with restrict policy returns correctly", () async {
      var resp = await http.get("http://localhost:8000/restrictive");
      expect(resp.statusCode, 200);
      expectThatNoCORSProcessingOccurred(resp);
    });

    test("Invalid resource 404s", () async {
      var resp = await http.get("http://localhost:8000/foobar");
      expect(resp.statusCode, 404);
      expectThatNoCORSProcessingOccurred(resp);
    });
  });

  group(
      "Normal/Simple Requests: If the value of the Origin header is not a case-sensitive match for any of the values in list of origins, do not add heads and terminate steps",
      () {
    // This group ensures that if the Origin is invalid for a resource, that CORS processing aborts.
    test("Valid endpoint returns correctly, mis-matched origin", () async {
      var resp = await http.get("http://localhost:8000/restrictive",
          headers: {"Origin": "not this"});
      expect(resp.statusCode, 200);
      expectThatNoCORSProcessingOccurred(resp);
    });

    test("Valid endpoint, case match failure", () async {
      var resp = await http.get("http://localhost:8000/restrictive",
          headers: {"Origin": "http://Exclusive.com"});
      expect(resp.statusCode, 200);
      expectThatNoCORSProcessingOccurred(resp);
    });

    test("Invalid resource gets CORS headers to expose 404 to calling client",
        () async {
      // In this case, there is no 'resource', so we add the origin so the calling client can see the 404. Not sure on this behavior.
      var resp = await http.get("http://localhost:8000/foobar",
          headers: {"Origin": "http://abc.com"});
      expect(resp.statusCode, 404);
      expect(resp.headers["access-control-allow-origin"], "http://abc.com");
      expect(resp.headers["access-control-allow-headers"], isNull);
      expect(resp.headers["access-control-allow-methods"], isNull);
      expect(resp.headers["access-control-expose-headers"], isNull);
      expect(resp.headers["access-control-allow-credentials"], isNull);
    });

    test(
        "Unauthorized resource with invalid origin does not attach CORS headers",
        () async {
      var resp = await http.get("http://localhost:8000/restrictive_auth",
          headers: {
            "Origin": "http://Exclusive.com",
            "Authorization": "Bearer noauth"
          });
      expect(resp.statusCode, 401);
      expectThatNoCORSProcessingOccurred(resp);
    });
  });

  group(
      "Normal/Simple Requests: If the resource supports credentials add a single Access-Control-Allow-Origin header...",
      () {
    // This group ensures that requests with a valid Origin attach that origin and that allow-credentials is added if correct.
    test(
        "Origin and credentials are returned if credentials are supported and origin is specific, origin must be non-*",
        () async {
      var resp = await http.get("http://localhost:8000/restrictive",
          headers: {"Origin": "http://exclusive.com"});
      expect(resp.statusCode, 200);
      expect(
          resp.headers["access-control-allow-origin"], "http://exclusive.com");
      expect(resp.headers["access-control-allow-headers"], isNull);
      expect(resp.headers["access-control-allow-methods"], isNull);
      expect(resp.headers["access-control-expose-headers"], "foobar, x-foo");
      expect(resp.headers["access-control-allow-credentials"], "true");
    });

    test(
        "Normal/Simple Requests: Origin and credentials are returned if credentials are supported and origin is catch-all, origin must be non-*",
        () async {
      var resp = await http.get("http://localhost:8000/defaultpolicy",
          headers: {"Origin": "http://foobar.com"});
      expect(resp.statusCode, 200);
      expect(resp.headers["access-control-allow-origin"], "http://foobar.com");
      expect(resp.headers["access-control-allow-headers"], isNull);
      expect(resp.headers["access-control-allow-methods"], isNull);
      expect(resp.headers["access-control-expose-headers"], isNull);
      expect(resp.headers["access-control-allow-credentials"], "true");
    });

    test(
        "Normal/Simple Requests: If credentials are not supported and origin is valid, only set origin",
        () async {
      var resp = await http.get("http://localhost:8000/restrictive_nocreds",
          headers: {"Origin": "http://exclusive.com"});
      expect(resp.statusCode, 200);
      expect(
          resp.headers["access-control-allow-origin"], "http://exclusive.com");
      expect(resp.headers["access-control-allow-headers"], isNull);
      expect(resp.headers["access-control-allow-methods"], isNull);
      expect(resp.headers["access-control-expose-headers"], "foobar");
      expect(resp.headers["access-control-allow-credentials"], isNull);
    });
  });

  group(
      "Normal/Simple Requests: If the list of exposed headers is not empty, add one or more Access-Control-Expose-Headers...",
      () {
    // This group ensures that headers are exposed correctly
    test("Empty exposed headers returns no header to indicate them", () async {
      var resp = await http.get("http://localhost:8000/defaultpolicy",
          headers: {"Origin": "http://foobar.com"});
      expect(resp.statusCode, 200);
      expect(resp.headers["access-control-allow-origin"], "http://foobar.com");
      expect(resp.headers["access-control-allow-headers"], isNull);
      expect(resp.headers["access-control-allow-methods"], isNull);
      expect(resp.headers["access-control-expose-headers"], isNull);
      expect(resp.headers["access-control-allow-credentials"], "true");
    });

    test("If one exposed header, return it in ACEH", () async {
      var resp = await http.get("http://localhost:8000/restrictive_nocreds",
          headers: {"Origin": "http://exclusive.com"});
      expect(resp.statusCode, 200);
      expect(
          resp.headers["access-control-allow-origin"], "http://exclusive.com");
      expect(resp.headers["access-control-allow-headers"], isNull);
      expect(resp.headers["access-control-allow-methods"], isNull);
      expect(resp.headers["access-control-expose-headers"], "foobar");
      expect(resp.headers["access-control-allow-credentials"], isNull);
    });

    test("If multiple exposed headers, return them in ACEH", () async {
      var resp = await http.get("http://localhost:8000/restrictive", headers: {
        "Authorization": "Bearer auth",
        "Origin": "http://exclusive.com"
      });

      expect(resp.statusCode, 200);
      expect(
          resp.headers["access-control-allow-origin"], "http://exclusive.com");
      expect(resp.headers["access-control-allow-headers"], isNull);
      expect(resp.headers["access-control-allow-methods"], isNull);
      expect(resp.headers["access-control-expose-headers"], "foobar, x-foo");
      expect(resp.headers["access-control-allow-credentials"], "true");
    });
  });

  // Make sure preflights don't get exposed headers
  group("Preflight: If the origin header is not present", () {
    // This group ensures that an OPTIONS request without CORS headers gets treated like a normal OPTIONS request
    test(
        "Return 200 if there is an actual endpoint for OPTIONS (No CORS Headers)",
        () async {
      var req =
          await (new HttpClient().open("OPTIONS", "localhost", 8000, "opts"));
      req.headers.set("Authorization", "Bearer auth");
      var resp = await req.close();
      await resp.drain();

      expect(resp.statusCode, 200);
      expectThatNoCORSProcessingOccurred(resp);
    });

    test(
        "Return 401 if there is an actual endpoint for OPTIONS and request is unauthorized (No CORS Headers)",
        () async {
      var req =
          await (new HttpClient().open("OPTIONS", "localhost", 8000, "opts"));
      var resp = await req.close();
      await resp.drain();

      expect(resp.statusCode, 401);
      expectThatNoCORSProcessingOccurred(resp);
    });

    test("Return 404 if there is no endpoint for OPTIONS (No CORS Headers)",
        () async {
      var req =
          await (new HttpClient().open("OPTIONS", "localhost", 8000, "foobar"));
      var resp = await req.close();
      await resp.drain();

      expect(resp.statusCode, 404);
      expectThatNoCORSProcessingOccurred(resp);
    });

    test(
        "Return 405 if there is an endpoint, but OPTIONS not supported (No CORS Headers)",
        () async {
      var req = await (new HttpClient()
          .open("OPTIONS", "localhost", 8000, "nopolicy"));
      var resp = await req.close();
      await resp.drain();

      expect(resp.statusCode, 405);
      expectThatNoCORSProcessingOccurred(resp);
    });
  });

  group(
      "Preflight: If the value of Origin header is not a case-sensitive match for list of origins...",
      () {
    // This group ensures that if the Origin is invalid, we return a 403.

    test("If origin is correct, get 200 from OPTIONS", () async {
      var req = await (new HttpClient()
          .open("OPTIONS", "localhost", 8000, "restrictive"));
      req.headers.set("Origin", "http://exclusive.com");
      req.headers.set("Access-Control-Request-Method", "POST");
      var resp = await req.close();

      expect(resp.statusCode, 200);
      expect(resp.headers.value("access-control-allow-origin"),
          "http://exclusive.com");
      expect(resp.headers.value("access-control-allow-headers"),
          "authorization, x-requested-with, x-forwarded-for, content-type");
      expect(resp.headers.value("access-control-allow-methods"),
          "POST, PUT, DELETE, GET");
      expect(resp.headers.value("access-control-expose-headers"), isNull);
      expect(resp.headers.value("access-control-allow-credentials"), "true");
    });

    test(
        "If origin is invalid because of case-sensitivity, get 403 from OPTIONS",
        () async {
      var req = await (new HttpClient()
          .open("OPTIONS", "localhost", 8000, "restrictive"));
      req.headers.set("Origin", "http://Exclusive.com");
      req.headers.set("Access-Control-Request-Method", "POST");
      var resp = await req.close();

      expect(resp.statusCode, 403);
      expectThatNoCORSProcessingOccurred(resp);
    });

    test("If origin is invalid, get 403 from OPTIONS", () async {
      var req = await (new HttpClient()
          .open("OPTIONS", "localhost", 8000, "restrictive"));
      req.headers.set("Origin", "http://foobar.com");
      req.headers.set("Access-Control-Request-Method", "POST");
      var resp = await req.close();

      expect(resp.statusCode, 403);
      expectThatNoCORSProcessingOccurred(resp);
    });

    test("If no policy defined, return 403", () async {
      var req = await (new HttpClient()
          .open("OPTIONS", "localhost", 8000, "nopolicy"));
      req.headers.set("Origin", "http://foobar.com");
      req.headers.set("Access-Control-Request-Method", "POST");
      var resp = await req.close();

      expect(resp.statusCode, 403);
      expectThatNoCORSProcessingOccurred(resp);
    });
  });

  group("Preflight: Validate headers and methods", () {
    // This group ensures that if the Origin is valid, but there is no Access-Control-Request-Method, we return a 403.
    test("If allow method is not available", () async {
      var req = await (new HttpClient()
          .open("OPTIONS", "localhost", 8000, "defaultpolicy"));
      req.headers.set("Origin", "http://foobar.com");
      req.headers.set("Access-Control-Request-Method", "PATCH");
      var resp = await req.close();

      expect(resp.statusCode, 403);
      expectThatNoCORSProcessingOccurred(resp);
    });

    test("If allow method is available", () async {
      var req = await (new HttpClient()
          .open("OPTIONS", "localhost", 8000, "defaultpolicy"));
      req.headers.set("Origin", "http://foobar.com");
      req.headers.set("Access-Control-Request-Method", "POST");
      var resp = await req.close();

      expect(resp.statusCode, 200);
      expect(resp.headers.value("access-control-allow-origin"),
          "http://foobar.com");
      expect(resp.headers.value("access-control-allow-headers"),
          "authorization, x-requested-with, x-forwarded-for, content-type");
      expect(resp.headers.value("access-control-allow-methods"),
          "POST, PUT, DELETE, GET");
      expect(resp.headers.value("access-control-expose-headers"), isNull);
      expect(resp.headers.value("access-control-allow-credentials"), "true");
    });

    test("Just one allowed method returns that", () async {
      var req = await (new HttpClient()
          .open("OPTIONS", "localhost", 8000, "single_method"));
      req.headers.set("Origin", "http://foobar.com");
      req.headers.set("Access-Control-Request-Method", "GET");
      var resp = await req.close();

      expect(resp.statusCode, 200);
      expect(resp.headers.value("access-control-allow-origin"),
          "http://foobar.com");
      expect(resp.headers.value("access-control-allow-headers"),
          "authorization, x-requested-with, x-forwarded-for, content-type");
      expect(resp.headers.value("access-control-allow-methods"), "GET");
      expect(resp.headers.value("access-control-expose-headers"), isNull);
      expect(resp.headers.value("access-control-allow-credentials"), "true");
      expect(resp.headers.value("access-control-max-age"), "86400");
    });

    test("If one allow header is available", () async {
      var req = await (new HttpClient()
          .open("OPTIONS", "localhost", 8000, "defaultpolicy"));
      req.headers.set("Origin", "http://foobar.com");
      req.headers.set("Access-Control-Request-Method", "POST");
      req.headers.set("Access-Control-Request-Headers", "authorization");
      var resp = await req.close();

      expect(resp.statusCode, 200);
      expect(resp.headers.value("access-control-allow-origin"),
          "http://foobar.com");
      expect(resp.headers.value("access-control-allow-headers"),
          "authorization, x-requested-with, x-forwarded-for, content-type");
      expect(resp.headers.value("access-control-allow-methods"),
          "POST, PUT, DELETE, GET");
      expect(resp.headers.value("access-control-expose-headers"), isNull);
      expect(resp.headers.value("access-control-allow-credentials"), "true");
    });

    test("If multiple allow header is available", () async {
      var req = await (new HttpClient()
          .open("OPTIONS", "localhost", 8000, "defaultpolicy"));
      req.headers.set("Origin", "http://foobar.com");
      req.headers.set("Access-Control-Request-Method", "POST");
      req.headers.set("Access-Control-Request-Headers",
          "authorization, x-requested-with, x-forwarded-for, content-type");
      var resp = await req.close();

      expect(resp.statusCode, 200);
      expect(resp.headers.value("access-control-allow-origin"),
          "http://foobar.com");
      expect(resp.headers.value("access-control-allow-headers"),
          "authorization, x-requested-with, x-forwarded-for, content-type");
      expect(resp.headers.value("access-control-allow-methods"),
          "POST, PUT, DELETE, GET");
      expect(resp.headers.value("access-control-expose-headers"), isNull);
      expect(resp.headers.value("access-control-allow-credentials"), "true");
    });

    test("If allow header is a simple header, return 200", () async {
      var req = await (new HttpClient()
          .open("OPTIONS", "localhost", 8000, "defaultpolicy"));
      req.headers.set("Origin", "http://foobar.com");
      req.headers.set("Access-Control-Request-Method", "POST");
      req.headers
          .set("Access-Control-Request-Headers", "accept, authorization");
      var resp = await req.close();

      expect(resp.statusCode, 200);
      expect(resp.headers.value("access-control-allow-origin"),
          "http://foobar.com");
      expect(resp.headers.value("access-control-allow-headers"),
          "authorization, x-requested-with, x-forwarded-for, content-type");
      expect(resp.headers.value("access-control-allow-methods"),
          "POST, PUT, DELETE, GET");
      expect(resp.headers.value("access-control-expose-headers"), isNull);
      expect(resp.headers.value("access-control-allow-credentials"), "true");
    });

    test("If one allow header is not available, but others are, get a 403",
        () async {
      var req = await (new HttpClient()
          .open("OPTIONS", "localhost", 8000, "defaultpolicy"));
      req.headers.set("Origin", "http://foobar.com");
      req.headers.set("Access-Control-Request-Method", "POST");
      req.headers.set("Access-Control-Request-Headers",
          "authorization, x-requested-with, x-forwarded-for, content-type, x-foo");
      var resp = await req.close();

      expect(resp.statusCode, 403);
      expectThatNoCORSProcessingOccurred(resp);
    });

    test("If one specified allow headers are not available, get a 403",
        () async {
      var req = await (new HttpClient()
          .open("OPTIONS", "localhost", 8000, "defaultpolicy"));
      req.headers.set("Origin", "http://foobar.com");
      req.headers.set("Access-Control-Request-Method", "POST");
      req.headers.set("Access-Control-Request-Headers", "x-foo");
      var resp = await req.close();

      expect(resp.statusCode, 403);
      expectThatNoCORSProcessingOccurred(resp);
    });

    test("If all specified allow headers are not available, get a 403",
        () async {
      var req = await (new HttpClient()
          .open("OPTIONS", "localhost", 8000, "defaultpolicy"));
      req.headers.set("Origin", "http://foobar.com");
      req.headers.set("Access-Control-Request-Method", "POST");
      req.headers.set("Access-Control-Request-Headers", "x-foo, x-bar");
      var resp = await req.close();

      expect(resp.statusCode, 403);
      expectThatNoCORSProcessingOccurred(resp);
    });
  });

  group(
      "Preflight: Add Access-Control-Allow-Origin and Access-Control-Allow-Credentials",
      () {
    // This group ensures that if we have a valid origin, we add the allow-origin and optionally allow-credentials
    test(
        "If valid origin and endpoint allows credentials, add allow origin/creds",
        () async {
      var req = await (new HttpClient()
          .open("OPTIONS", "localhost", 8000, "defaultpolicy"));
      req.headers.set("Origin", "http://foobar.com");
      req.headers.set("Access-Control-Request-Method", "POST");
      req.headers
          .set("Access-Control-Request-Headers", "accept, authorization");
      var resp = await req.close();

      expect(resp.statusCode, 200);
      expect(resp.headers.value("access-control-allow-origin"),
          "http://foobar.com");
      expect(resp.headers.value("access-control-allow-headers"),
          "authorization, x-requested-with, x-forwarded-for, content-type");
      expect(resp.headers.value("access-control-allow-methods"),
          "POST, PUT, DELETE, GET");
      expect(resp.headers.value("access-control-expose-headers"), isNull);
      expect(resp.headers.value("access-control-allow-credentials"), "true");
    });

    test(
        "If valid origin and endpoint do not allow credentials, add allow origin but not creds",
        () async {
      var req = await (new HttpClient()
          .open("OPTIONS", "localhost", 8000, "restrictive_nocreds"));
      req.headers.set("Origin", "http://exclusive.com");
      req.headers.set("Access-Control-Request-Method", "POST");
      var resp = await req.close();

      expect(resp.statusCode, 200);
      expect(resp.headers.value("access-control-allow-origin"),
          "http://exclusive.com");
      expect(resp.headers.value("access-control-allow-headers"),
          "authorization, x-requested-with, x-forwarded-for, content-type");
      expect(resp.headers.value("access-control-allow-methods"),
          "POST, PUT, DELETE, GET");
      expect(resp.headers.value("access-control-expose-headers"), isNull);
      expect(resp.headers.value("access-control-allow-credentials"), isNull);
    });
  });

  group("Preflight: Optionally add a single Acces-Control-Max-Age header", () {
    // This group ensures that we add Access-Control-Max-Age if defined and everything else is valid
    test(
        "If valid origin and endpoint allows credentials, add allow origin/creds",
        () async {
      var req = await (new HttpClient()
          .open("OPTIONS", "localhost", 8000, "defaultpolicy"));
      req.headers.set("Origin", "http://foobar.com");
      req.headers.set("Access-Control-Request-Method", "POST");
      req.headers
          .set("Access-Control-Request-Headers", "accept, authorization");
      var resp = await req.close();

      expect(resp.statusCode, 200);
      expect(resp.headers.value("access-control-allow-origin"),
          "http://foobar.com");
      expect(resp.headers.value("access-control-allow-headers"),
          "authorization, x-requested-with, x-forwarded-for, content-type");
      expect(resp.headers.value("access-control-allow-methods"),
          "POST, PUT, DELETE, GET");
      expect(resp.headers.value("access-control-expose-headers"), isNull);
      expect(resp.headers.value("access-control-allow-credentials"), "true");
      expect(resp.headers.value("access-control-max-age"), "86400");
    });
  });
}

expectThatNoCORSProcessingOccurred(dynamic resp) {
  if (resp is http.Response) {
    expect(resp.headers["access-control-allow-origin"], isNull);
    expect(resp.headers["access-control-allow-headers"], isNull);
    expect(resp.headers["access-control-allow-methods"], isNull);
    expect(resp.headers["access-control-expose-headers"], isNull);
    expect(resp.headers["access-control-allow-credentials"], isNull);
  } else if (resp is HttpClientResponse) {
    expect(resp.headers.value("access-control-allow-origin"), isNull);
    expect(resp.headers.value("access-control-allow-headers"), isNull);
    expect(resp.headers.value("access-control-allow-methods"), isNull);
    expect(resp.headers.value("access-control-expose-headers"), isNull);
    expect(resp.headers.value("access-control-allow-credentials"), isNull);
  }
}

class CORSSink extends RequestSink implements AuthValidator {
<<<<<<< HEAD
  CORSSink(ApplicationConfiguration opts) : super(opts);
=======
  CORSSink(Map<String, dynamic> opts) : super(opts);
>>>>>>> 0a11beec

  void setupRouter(Router router) {
    router
        .route("/opts")
        .pipe(new Authorizer(this))
        .generate(() => new OptionsController());
    router
        .route("/restrictive")
        .generate(() => new RestrictiveOriginController());
    router.route("/single_method").generate(() => new SingleMethodController());
    router
        .route("/restrictive_auth")
        .pipe(new Authorizer(this))
        .generate(() => new RestrictiveOriginController());
    router
        .route("/restrictive_nocreds")
        .generate(() => new RestrictiveNoCredsOriginController());
    router.route("/nopolicy").generate(() => new NoPolicyController());
    router
        .route("/defaultpolicy")
        .generate(() => new DefaultPolicyController());
    router
        .route("/nopolicyauth")
        .pipe(new Authorizer(this))
        .generate(() => new NoPolicyController());
    router
        .route("/defaultpolicyauth")
        .pipe(new Authorizer(this))
        .generate(() => new DefaultPolicyController());
  }

  Future<Authorization> fromBasicCredentials(AuthBasicCredentials credentials) async {
    return new Authorization("a", 1, this);
  }

  Future<Authorization> fromBearerToken(
      String bearerToken, List<String> scopesRequired) async {
    if (bearerToken == "noauth") {
      return null;
    }
    return new Authorization("a", 1, this);
  }

  List<APISecurityRequirement> requirementsForStrategy(AuthStrategy strategy) => null;
}

class NoPolicyController extends HTTPController {
  NoPolicyController() {
    policy = null;
  }

  @httpGet
  getAll() async {
    return new Response.ok("getAll");
  }

  @httpPost
  throwException() async {
    throw new HTTPResponseException(400, "Foobar");
  }
}

class DefaultPolicyController extends HTTPController {
  @httpGet
  getAll() async {
    return new Response.ok("getAll");
  }

  @httpPost
  throwException() async {
    throw new HTTPResponseException(400, "Foobar");
  }
}

class RestrictiveNoCredsOriginController extends HTTPController {
  RestrictiveNoCredsOriginController() {
    policy.allowedOrigins = ["http://exclusive.com"];
    policy.allowCredentials = false;
    policy.exposedResponseHeaders = ["foobar"];
  }

  @httpGet
  getAll() async {
    return new Response.ok("getAll");
  }

  @httpPost
  makeThing() async {
    return new Response.ok("makeThing");
  }
}

class RestrictiveOriginController extends HTTPController {
  RestrictiveOriginController() {
    policy.allowedOrigins = ["http://exclusive.com"];
    policy.exposedResponseHeaders = ["foobar", "x-foo"];
  }
  @httpGet
  getAll() async {
    return new Response.ok("getAll");
  }

  @httpPost
  makeThing() async {
    return new Response.ok("makeThing");
  }
}

class OptionsController extends HTTPController {
  OptionsController() {
    policy = null;
  }

  @HTTPMethod("options")
  getThing() async {
    return new Response.ok("getThing");
  }
}

class SingleMethodController extends HTTPController {
  SingleMethodController() {
    policy.allowedMethods = ["GET"];
  }
}<|MERGE_RESOLUTION|>--- conflicted
+++ resolved
@@ -534,12 +534,7 @@
 }
 
 class CORSSink extends RequestSink implements AuthValidator {
-<<<<<<< HEAD
   CORSSink(ApplicationConfiguration opts) : super(opts);
-=======
-  CORSSink(Map<String, dynamic> opts) : super(opts);
->>>>>>> 0a11beec
-
   void setupRouter(Router router) {
     router
         .route("/opts")
