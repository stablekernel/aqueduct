import 'package:test/test.dart';
import 'package:aqueduct/aqueduct.dart';
import 'dart:async';
import '../../helpers.dart';

/*
  The test data is like so:

           A       B       C      D
         /   \     | \     |
        C1    C2  C3  C4  C5
      / | \    |   |
    T1 V1 V2  T2  V3
 */

void main() {
  group("Happy path", () {
    ManagedContext context = null;
    List<Parent> truth;
    setUpAll(() async {
      context = await contextWithModels([Child, Parent, Toy, Vaccine]);
      truth = await populate();
    });

    tearDownAll(() async {
      await context?.persistentStore?.close();
    });

    test("Fetch has-many relationship that has none returns empty OrderedSet",
        () async {
      var q = new Query<Parent>()
        ..joinMany((p) => p.children)
        ..where.name = "D";

      var verifier = (Parent p) {
        expect(p.name, "D");
        expect(p.id, isNotNull);
        expect(p.children, []);
      };
      verifier(await q.fetchOne());
      verifier((await q.fetch()).first);
    });

    test(
        "Fetch has-many relationship that is empty returns empty, and deeper nested relationships are ignored even when included",
        () async {
      var q = new Query<Parent>()..where.name = "D";

      q.joinMany((p) => p.children)
        ..joinOne((c) => c.toy)
        ..joinMany((c) => c.vaccinations);

      var verifier = (Parent p) {
        expect(p.name, "D");
        expect(p.id, isNotNull);
        expect(p.children, []);
      };
      verifier(await q.fetchOne());
      verifier((await q.fetch()).first);
    });

    test(
        "Fetch has-many relationship that is non-empty returns values for scalar properties in subobjects only",
        () async {
      var q = new Query<Parent>()
        ..joinMany((p) => p.children)
        ..where.name = "C";

      var verifier = (Parent p) {
        expect(p.name, "C");
        expect(p.id, isNotNull);
        expect(p.children.first.id, isNotNull);
        expect(p.children.first.name, "C5");
        expect(p.children.first.backingMap.containsKey("toy"), false);
        expect(p.children.first.backingMap.containsKey("vaccinations"), false);
      };
      verifier(await q.fetchOne());
      verifier((await q.fetch()).first);
    });

    test(
        "Fetch has-many relationship, include has-one and has-many in that has-many, where bottom of graph has valid object for hasmany but not for hasone",
        () async {
      var q = new Query<Parent>()..where.name = "B";

      q.joinMany((p) => p.children)
<<<<<<< HEAD
        ..sortBy((c) => c.id, QuerySortOrder.ascending)
        ..joinOn((c) => c.toy)
=======
        ..joinOne((c) => c.toy)
>>>>>>> 89fbb8a2
        ..joinMany((c) => c.vaccinations);

      var verifier = (Parent p) {
        expect(p.name, "B");
        expect(p.id, isNotNull);
        expect(p.children.first.id, isNotNull);
        expect(p.children.first.name, "C3");
        expect(p.children.first.backingMap.containsKey("toy"), true);
        expect(p.children.first.toy, isNull);
        expect(p.children.first.vaccinations.length, 1);
        expect(p.children.first.vaccinations.first.id, isNotNull);
        expect(p.children.first.vaccinations.first.kind, "V3");

        expect(p.children.last.id, isNotNull);
        expect(p.children.last.name, "C4");
        expect(p.children.last.backingMap.containsKey("toy"), true);
        expect(p.children.last.toy, isNull);
        expect(p.children.last.vaccinations, []);
      };

      verifier(await q.fetchOne());
      verifier((await q.fetch()).first);
    });

    test(
        "Fetch has-many relationship, include has-one and has-many in that has-many, where bottom of graph has valid object for hasone but not for hasmany",
        () async {
      var q = new Query<Parent>()..where.name = "A";

      q.joinMany((p) => p.children)
<<<<<<< HEAD
        ..sortBy((c) => c.id, QuerySortOrder.ascending)
        ..joinOn((c) => c.toy)
        ..joinMany((c) => c.vaccinations)
            .sortBy((v) => v.id, QuerySortOrder.ascending);
=======
        ..joinOne((c) => c.toy)
        ..joinMany((c) => c.vaccinations);
>>>>>>> 89fbb8a2

      var verifier = (Parent p) {
        expect(p.name, "A");
        expect(p.id, isNotNull);
        expect(p.children.first.id, isNotNull);
        expect(p.children.first.name, "C1");
        expect(p.children.first.toy.id, isNotNull);
        expect(p.children.first.toy.name, "T1");
        expect(p.children.first.vaccinations.length, 2);
        expect(p.children.first.vaccinations.first.id, isNotNull);
        expect(p.children.first.vaccinations.first.kind, "V1");
        expect(p.children.first.vaccinations.last.id, isNotNull);
        expect(p.children.first.vaccinations.last.kind, "V2");

        expect(p.children.last.id, isNotNull);
        expect(p.children.last.name, "C2");
        expect(p.children.last.toy.id, isNotNull);
        expect(p.children.last.toy.name, "T2");
        expect(p.children.last.vaccinations, []);
      };

      verifier(await q.fetchOne());
      verifier((await q.fetch()).first);
    });

    test(
        "Fetching multiple top-level instances and including one level of subobjects",
        () async {
      var q = new Query<Parent>()
        ..sortBy((p) => p.id, QuerySortOrder.ascending)
        ..joinMany((p) => p.children)
        ..where.name = whereIn(["A", "C", "D"]);
      var results = await q.fetch();
      expect(results.length, 3);

      expect(results.first.id, isNotNull);
      expect(results.first.name, "A");
      expect(results.first.children.length, 2);
      expect(results.first.children.first.name, "C1");
      expect(results.first.children.first.backingMap.containsKey("toy"), false);
      expect(
          results.first.children.first.backingMap.containsKey("vaccinations"),
          false);
      expect(results.first.children.last.name, "C2");
      expect(results.first.children.last.backingMap.containsKey("toy"), false);
      expect(results.first.children.last.backingMap.containsKey("vaccinations"),
          false);

      expect(results[1].id, isNotNull);
      expect(results[1].name, "C");
      expect(results[1].children.length, 1);
      expect(results[1].children.first.name, "C5");
      expect(results[1].children.first.backingMap.containsKey("toy"), false);
      expect(results[1].children.first.backingMap.containsKey("vaccinations"),
          false);

      expect(results.last.id, isNotNull);
      expect(results.last.name, "D");
      expect(results.last.children.length, 0);
    });

    test("Fetch entire graph", () async {
      var q = new Query<Parent>();
      q.joinMany((p) => p.children)
        ..joinOne((c) => c.toy)
        ..joinMany((c) => c.vaccinations);

      var all = await q.fetch();

      var originalIterator = truth.iterator;
      for (var p in all) {
        originalIterator.moveNext();
        expect(p.id, originalIterator.current.id);
        expect(p.name, originalIterator.current.name);

        var originalChildrenIterator = p.children.iterator;
        p.children?.forEach((child) {
          originalChildrenIterator.moveNext();
          expect(child.id, originalChildrenIterator.current.id);
          expect(child.name, originalChildrenIterator.current.name);
          expect(child.toy?.id, originalChildrenIterator.current.toy?.id);
          expect(child.toy?.name, originalChildrenIterator.current.toy?.name);

          var vacIter =
              originalChildrenIterator.current.vaccinations?.iterator ??
                  <Vaccine>[].iterator;
          child.vaccinations?.forEach((v) {
            vacIter.moveNext();
            expect(v.id, vacIter.current.id);
            expect(v.kind, vacIter.current.kind);
          });
          expect(vacIter.moveNext(), false);
        });
      }
      expect(originalIterator.moveNext(), false);
    });
  });

  ////

  group("Happy path with predicates", () {
    ManagedContext context = null;

    setUpAll(() async {
      context = await contextWithModels([Child, Parent, Toy, Vaccine]);
      await populate();
    });

    tearDownAll(() {
      context?.persistentStore?.close();
    });

    test("Predicate impacts top-level objects when fetching object graph",
        () async {
      var q = new Query<Parent>()..where.name = "A";

      q.joinMany((p) => p.children)
<<<<<<< HEAD
        ..sortBy((c) => c.id, QuerySortOrder.ascending)
        ..joinOn((c) => c.toy)
        ..joinMany((c) => c.vaccinations)
            .sortBy((v) => v.id, QuerySortOrder.ascending);
=======
        ..joinOne((c) => c.toy)
        ..joinMany((c) => c.vaccinations);
>>>>>>> 89fbb8a2

      var results = await q.fetch();

      expect(results.length, 1);

      var p = results.first;

      expect(p.name, "A");
      expect(p.children.first.name, "C1");
      expect(p.children.first.toy.name, "T1");
      expect(p.children.first.vaccinations.first.kind, "V1");
      expect(p.children.first.vaccinations.last.kind, "V2");
      expect(p.children.last.name, "C2");
      expect(p.children.last.toy.name, "T2");
      expect(p.children.last.vaccinations, []);
    });

    test("Predicate impacts 2nd level objects when fetching object graph",
        () async {
      var q = new Query<Parent>();

      q.joinMany((p) => p.children)
        ..where.name = "C1"
        ..sortBy((c) => c.id, QuerySortOrder.ascending)
        ..joinMany((c) => c.vaccinations)
<<<<<<< HEAD
            .sortBy((v) => v.id, QuerySortOrder.ascending)
        ..joinOn((c) => c.toy);
=======
        ..joinOne((c) => c.toy);
>>>>>>> 89fbb8a2

      var results = await q.fetch();

      expect(results.length, 4);

      for (var p in results.sublist(1)) {
        expect(p.children, []);
      }

      var p = results.first;
      expect(p.children.length, 1);
      expect(p.children.first.name, "C1");
      expect(p.children.first.toy.name, "T1");
      expect(p.children.first.vaccinations.first.kind, "V1");
      expect(p.children.first.vaccinations.last.kind, "V2");
    });

    test("Predicate impacts 3rd level objects when fetching object graph",
        () async {
      var q = new Query<Parent>();

      var childJoin = q.joinMany((p) => p.children)..joinOne((c) => c.toy);
      childJoin.joinMany((c) => c.vaccinations)..where.kind = "V1";

      var results = await q.fetch();

      expect(results.length, 4);

      expect(results.first.name, "A");
      expect(results.first.children.first.name, "C1");
      expect(results.first.children.first.toy.name, "T1");
      expect(results.first.children.first.vaccinations.length, 1);
      expect(results.first.children.first.vaccinations.first.kind, "V1");
      expect(results.first.children.last.name, "C2");
      expect(results.first.children.last.toy.name, "T2");
      expect(results.first.children.last.vaccinations.length, 0);

      expect(results[1].name, "B");
      expect(results[1].children.first.name, "C3");
      expect(results[1].children.first.toy, isNull);
      expect(results[1].children.first.vaccinations.length, 0);
      expect(results[1].children.last.name, "C4");
      expect(results[1].children.last.toy, isNull);
      expect(results[1].children.last.vaccinations.length, 0);

      expect(results[2].name, "C");
      expect(results[2].children.first.name, "C5");
      expect(results[2].children.first.toy, isNull);
      expect(results[2].children.first.vaccinations.length, 0);

      expect(results[3].name, "D");
      expect(results[3].children, []);
    });

    test(
        "Predicate that omits top-level objects but would include lower level object return no results",
        () async {
      var q = new Query<Parent>()..where.id = 5;

      var childJoin = q.joinMany((p) => p.children)..joinOne((c) => c.toy);
      childJoin.joinMany((c) => c.vaccinations)..where.kind = "V1";

      var results = await q.fetch();
      expect(results.length, 0);
    });
  });

  group("Sort descriptor impact", () {
    ManagedContext context = null;
    List<Parent> truth;

    setUpAll(() async {
      context = await contextWithModels([Child, Parent, Toy, Vaccine]);
      truth = await populate();
    });

    tearDownAll(() {
      context?.persistentStore?.close();
    });

    test(
        "Sort descriptor on top-level object doesn't impact lower level objects",
        () async {
      var q = new Query<Parent>()
        ..sortBy((p) => p.name, QuerySortOrder.descending);

      q.joinMany((p) => p.children)
        ..joinOne((c) => c.toy)
        ..joinMany((c) => c.vaccinations);

      var results = await q.fetch();

      var originalIterator = truth.reversed.iterator;
      for (var p in results) {
        originalIterator.moveNext();
        expect(p.id, originalIterator.current.id);
        expect(p.name, originalIterator.current.name);

        var originalChildrenIterator = p.children.iterator;
        p.children?.forEach((child) {
          originalChildrenIterator.moveNext();
          expect(child.id, originalChildrenIterator.current.id);
          expect(child.name, originalChildrenIterator.current.name);
          expect(child.toy?.id, originalChildrenIterator.current.toy?.id);
          expect(child.toy?.name, originalChildrenIterator.current.toy?.name);

          var vacIter =
              originalChildrenIterator.current.vaccinations?.iterator ??
                  <Vaccine>[].iterator;
          child.vaccinations?.forEach((v) {
            vacIter.moveNext();
            expect(v.id, vacIter.current.id);
            expect(v.kind, vacIter.current.kind);
          });
          expect(vacIter.moveNext(), false);
        });
      }
      expect(originalIterator.moveNext(), false);
    });
  });

  group("Offhand assumptions about data", () {
    ManagedContext context = null;

    setUpAll(() async {
      context = await contextWithModels([Child, Parent, Toy, Vaccine]);
      await populate();
    });

    tearDownAll(() {
      context?.persistentStore?.close();
    });

    test("Objects returned in join are not the same instance", () async {
      var q = new Query<Parent>()
        ..where.id = 1
        ..joinMany((p) => p.children);

      var o = await q.fetchOne();
      for (var c in o.children) {
        expect(identical(c.parent, o), false);
      }
    });
  });

  group("Bad usage cases", () {
    ManagedContext context = null;

    setUpAll(() async {
      context = await contextWithModels([Child, Parent, Toy, Vaccine]);
      await populate();
    });

    tearDownAll(() {
      context?.persistentStore?.close();
    });

    test("Trying to fetch hasMany relationship through resultProperties fails",
        () async {
      var q = new Query<Parent>()
        ..returningProperties((p) => [p.id, p.children]);
      try {
        await q.fetchOne();
      } on QueryException catch (e) {
        expect(
            e.toString(),
            contains(
                "Property 'children' is a hasMany or hasOne relationship and is invalid as a result property of '_Parent'"));
      }
    });

    test("Trying to fetch hasMany relationship through resultProperties fails",
        () async {
      var q = new Query<Parent>()
        ..returningProperties((p) => [p.id, p.children]);
      try {
        await q.fetchOne();
        expect(true, false);
      } on QueryException catch (e) {
        expect(
            e.toString(),
            contains(
                "Property 'children' is a hasMany or hasOne relationship and is invalid as a result property of '_Parent'"));
      }

      q = new Query<Parent>();
      q.joinMany((p) => p.children)
        ..returningProperties((p) => [p.id, p.vaccinations]);

      try {
        await q.fetchOne();
        expect(true, false);
      } on QueryException catch (e) {
        expect(
            e.toString(),
            contains(
                "Property 'vaccinations' is a hasMany or hasOne relationship and is invalid as a result property of '_Child'"));
      }
    });
  });
}

class Parent extends ManagedObject<_Parent> implements _Parent {}

class _Parent {
  @managedPrimaryKey
  int id;
  String name;

  ManagedSet<Child> children;
}

class Child extends ManagedObject<_Child> implements _Child {}

class _Child {
  @managedPrimaryKey
  int id;
  String name;

  @ManagedRelationship(#children)
  Parent parent;

  Toy toy;

  ManagedSet<Vaccine> vaccinations;
}

class Toy extends ManagedObject<_Toy> implements _Toy {}

class _Toy {
  @managedPrimaryKey
  int id;

  String name;

  @ManagedRelationship(#toy)
  Child child;
}

class Vaccine extends ManagedObject<_Vaccine> implements _Vaccine {}

class _Vaccine {
  @managedPrimaryKey
  int id;
  String kind;

  @ManagedRelationship(#vaccinations)
  Child child;
}

Future<List<Parent>> populate() async {
  var modelGraph = <Parent>[];
  var parents = [
    new Parent()
      ..name = "A"
      ..children = new ManagedSet<Child>.from([
        new Child()
          ..name = "C1"
          ..toy = (new Toy()..name = "T1")
          ..vaccinations = (new ManagedSet<Vaccine>.from([
            new Vaccine()..kind = "V1",
            new Vaccine()..kind = "V2",
          ])),
        new Child()
          ..name = "C2"
          ..toy = (new Toy()..name = "T2")
      ]),
    new Parent()
      ..name = "B"
      ..children = new ManagedSet<Child>.from([
        new Child()
          ..name = "C3"
          ..vaccinations =
              (new ManagedSet<Vaccine>.from([new Vaccine()..kind = "V3"])),
        new Child()..name = "C4"
      ]),
    new Parent()
      ..name = "C"
      ..children = new ManagedSet<Child>.from([new Child()..name = "C5"]),
    new Parent()..name = "D"
  ];

  for (var p in parents) {
    var q = new Query<Parent>()..values.name = p.name;
    var insertedParent = await q.insert();
    modelGraph.add(insertedParent);

    insertedParent.children = new ManagedSet<Child>();
    for (var child in p.children ?? <Child>[]) {
      var childQ = new Query<Child>()
        ..values.name = child.name
        ..values.parent = insertedParent;
      insertedParent.children.add(await childQ.insert());

      if (child.toy != null) {
        var toyQ = new Query<Toy>()
          ..values.name = child.toy.name
          ..values.child = insertedParent.children.last;
        insertedParent.children.last.toy = await toyQ.insert();
      }

      if (child.vaccinations != null) {
        insertedParent.children.last.vaccinations =
            new ManagedSet<Vaccine>.from(
                await Future.wait(child.vaccinations.map((v) {
          var vQ = new Query<Vaccine>()
            ..values.kind = v.kind
            ..values.child = insertedParent.children.last;
          return vQ.insert();
        })));
      }
    }
  }

  return modelGraph;
}<|MERGE_RESOLUTION|>--- conflicted
+++ resolved
@@ -84,12 +84,8 @@
       var q = new Query<Parent>()..where.name = "B";
 
       q.joinMany((p) => p.children)
-<<<<<<< HEAD
         ..sortBy((c) => c.id, QuerySortOrder.ascending)
-        ..joinOn((c) => c.toy)
-=======
         ..joinOne((c) => c.toy)
->>>>>>> 89fbb8a2
         ..joinMany((c) => c.vaccinations);
 
       var verifier = (Parent p) {
@@ -120,15 +116,10 @@
       var q = new Query<Parent>()..where.name = "A";
 
       q.joinMany((p) => p.children)
-<<<<<<< HEAD
         ..sortBy((c) => c.id, QuerySortOrder.ascending)
-        ..joinOn((c) => c.toy)
+        ..joinOne((c) => c.toy)
         ..joinMany((c) => c.vaccinations)
             .sortBy((v) => v.id, QuerySortOrder.ascending);
-=======
-        ..joinOne((c) => c.toy)
-        ..joinMany((c) => c.vaccinations);
->>>>>>> 89fbb8a2
 
       var verifier = (Parent p) {
         expect(p.name, "A");
@@ -246,15 +237,10 @@
       var q = new Query<Parent>()..where.name = "A";
 
       q.joinMany((p) => p.children)
-<<<<<<< HEAD
         ..sortBy((c) => c.id, QuerySortOrder.ascending)
-        ..joinOn((c) => c.toy)
+        ..joinOne((c) => c.toy)
         ..joinMany((c) => c.vaccinations)
             .sortBy((v) => v.id, QuerySortOrder.ascending);
-=======
-        ..joinOne((c) => c.toy)
-        ..joinMany((c) => c.vaccinations);
->>>>>>> 89fbb8a2
 
       var results = await q.fetch();
 
@@ -280,12 +266,8 @@
         ..where.name = "C1"
         ..sortBy((c) => c.id, QuerySortOrder.ascending)
         ..joinMany((c) => c.vaccinations)
-<<<<<<< HEAD
             .sortBy((v) => v.id, QuerySortOrder.ascending)
-        ..joinOn((c) => c.toy);
-=======
         ..joinOne((c) => c.toy);
->>>>>>> 89fbb8a2
 
       var results = await q.fetch();
 
