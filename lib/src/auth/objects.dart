import 'auth.dart';

/// Represents an OAuth 2.0 client ID and secret pair.
///
/// See the aqueduct/managed_auth library for a concrete implementation of this type.
///
/// Use the command line tool `aqueduct auth` to create instances of this type and store them to a database.
class AuthClient {
  /// Creates an instance of [AuthClient].
<<<<<<< HEAD
  AuthClient(this.id, this.hashedSecret, this.salt, {this.allowedScopes});
=======
  ///
  /// [id] must not be null. [hashedSecret] and [salt] must either both be null or both be valid values. If [hashedSecret] and [salt]
  /// are valid values, this client is a confidential client. Otherwise, the client is public. The terms 'confidential' and 'public'
  /// are described by the OAuth 2.0 specification.
  AuthClient(this.id, this.hashedSecret, this.salt);
>>>>>>> 51850554

  /// Creates an instance of a public [AuthClient].
  AuthClient.public(this.id, {this.allowedScopes});

  /// Creates an instance of [AuthClient] that uses the authorization code grant flow.
  ///
  /// All values must be non-null. This is confidential client.
  AuthClient.withRedirectURI(
      this.id, this.hashedSecret, this.salt, this.redirectURI, {this.allowedScopes});

  /// The ID of the client.
  String id;

  /// The hashed secret of the client.
  ///
  /// This value may be null if the client is public. See [isPublic].
  String hashedSecret;

  /// The salt [hashedSecret] was hashed with.
  ///
  /// This value may be null if the client is public. See [isPublic].
  String salt;

  /// The redirection URI for authorization codes and/or tokens.
  ///
  /// This value may be null if the client doesn't support the authorization code flow.
  String redirectURI;

  /// The list of scopes available when authorizing with this client.
  ///
  /// Scoping is determined by the client that a user authorizes on its behalf. This list
  /// contains all valid scopes for this client. If null, client does not support scopes
  /// and all access tokens have same authorization.
  List<AuthScope> allowedScopes;

  bool get supportsScopes => allowedScopes != null;

  bool allowsScope(AuthScope scope) {
    return allowedScopes?.any((clientScope) => scope.isSubsetOrEqualTo(clientScope)) ?? false;
  }

  /// Whether or not this is a public or confidential client.
  ///
  /// Public clients do not have a client secret and are used for clients that can't store
  /// their secret confidentially, i.e. JavaScript browser applications.
  bool get isPublic => hashedSecret == null;

  /// Whether or not this is a public or confidential client.
  ///
  /// Confidential clients have a client secret that must be used when authenticating with
  /// a client-authenticated request. Confidential clients are used when you can
  /// be sure that the client secret cannot be viewed by anyone outside of the developer.
  bool get isConfidential => hashedSecret != null;

  String toString() {
    return "AuthClient (${isPublic ? "public" : "confidental"}): $id $redirectURI";
  }
}

/// Represents an OAuth 2.0 token.
///
/// [AuthStorage] and [AuthServer] will exchange OAuth 2.0
/// tokens through instances of this type.
///
/// See the `package:aqueduct/managed_auth` library for a concrete implementation of this type.
class AuthToken {
  /// The value to be passed as a Bearer Authorization header.
  String accessToken;

  /// The value to be passed for refreshing a token.
  String refreshToken;

  /// The time this token was issued on.
  DateTime issueDate;

  /// The time when this token expires.
  DateTime expirationDate;

  /// The type of token, currently only 'bearer' is valid.
  String type;

  /// The identifier of the resource owner.
  ///
  /// Tokens are owned by a resource owner, typically a User, Profile or Account
  /// in an application. This value is the primary key or identifying value of those
  /// instances.
  dynamic resourceOwnerIdentifier;

  /// The client ID this token was issued from.
  String clientID;

  /// Scopes this token has access to.
  List<AuthScope> scopes;

  /// Whether or not this token is expired by evaluated [expirationDate].
  bool get isExpired {
    return expirationDate.difference(new DateTime.now().toUtc()).inSeconds <= 0;
  }

  /// Emits this instance as a [Map] according to the OAuth 2.0 specification.
  Map<String, dynamic> asMap() {
    var map = {
      "access_token": accessToken,
      "token_type": type,
      "expires_in":
          expirationDate.difference(new DateTime.now().toUtc()).inSeconds,
    };

    if (refreshToken != null) {
      map["refresh_token"] = refreshToken;
    }

    return map;
  }
}

/// Represents an OAuth 2.0 authorization code.
///
/// [AuthStorage] and [AuthServer] will exchange OAuth 2.0
/// authorization codes through instances of this type.
///
/// See the aqueduct/managed_auth library for a concrete implementation of this type.
class AuthCode {
  /// The actual one-time code used to exchange for tokens.
  String code;

  /// The client ID the authorization code was issued under.
  String clientID;

  /// The identifier of the resource owner.
  ///
  /// Authorization codes are owned by a resource owner, typically a User, Profile or Account
  /// in an application. This value is the primary key or identifying value of those
  /// instances.
  dynamic resourceOwnerIdentifier;

  /// The timestamp this authorization code was issued on.
  DateTime issueDate;

  /// When this authorization code expires, recommended for 10 minutes after issue date.
  DateTime expirationDate;

  /// Whether or not this authorization code has already been exchanged for a token.
  bool hasBeenExchanged;

  /// Scopes the exchanged token will have.
  List<AuthScope> requestedScopes;

  /// Whether or not this code has expired yet, according to its [expirationDate].
  bool get isExpired {
    return expirationDate.difference(new DateTime.now().toUtc()).inSeconds <= 0;
  }
}

/// Authorization information for a [Request] after it has passed through an [Authorizer].
///
/// After a request has passed through an [Authorizer], an instance of this type
/// is created and attached to the request (see [Authorizer.authorization]). Instances of this type contain the information
/// that the [Authorizer] obtained from an [AuthValidator] (typically an [AuthServer])
/// about the validity of the credentials in a request.
class Authorization {
  /// Creates an instance of a [Authorization].
  Authorization(this.clientID, this.resourceOwnerIdentifier, this.validator,
      {this.credentials});

  /// The client ID the permission was granted under.
  final String clientID;

  /// The identifier for the owner of the resource, if provided.
  ///
  /// If this instance refers to the authorization of a resource owner, this value will
  /// be its identifying value. For example, in an application where a 'User' is stored in a database,
  /// this value would be the primary key of that user.
  ///
  /// If this authorization does not refer to a specific resource owner, this value will be null.
  final dynamic resourceOwnerIdentifier;

  /// The [AuthValidator] that granted this permission.
  final AuthValidator validator;

  /// Basic authorization credentials, if provided.
  ///
  /// If this instance represents the authorization header of a request with basic authorization credentials,
  /// the parsed credentials will be available in this property. Otherwise, this value is null.
  final AuthBasicCredentials credentials;

  AuthScope grantedScope;
  List<AuthScope> scopes;
}


/// Instances represent OAuth 2.0 scope.
///
/// An OAuth 2.0 token may optionally have authorization scopes. An authorization scope provides more granular
/// authorization to protected resources. Without authorization scopes, any valid token can pass through an
/// [Authorizer.bearer]. Scopes allow [Authorizer]s to restrict access to routes that do not have the
/// appropriate scope values.
///
/// An [AuthClient] has a list of valid scopes (see `aqueduct auth` tool). An access token issued for an [AuthClient] may ask for
/// any of the scopes the client provides. Scopes are then granted to the access token. An [Authorizer] may specify
/// a one or more required scopes that a token must have to pass to the next controller.
///
/// The format of [scopeString] is meant to be flexible; see constructor for details.
class AuthScope {
  static Map<String, AuthScope> _cache = {};

  /// Creates an instance of this type from [scopeString].
  ///
  /// A simple authorization scope string is a single keyword. Valid characters are
  ///
  ///         A-Za-z0-9!#\$%&'`()*+,./:;<=>?@[]^_{|}-.
  ///
  /// For example, 'account' is a valid scope. An [Authorizer] can require an access token to have
  /// the 'account' scope to pass through it. Access tokens without the 'account' scope are unauthorized.
  ///
  /// More advanced scopes may contain multiple segments and a modifier. For example, the following are valid scopes:
  ///
  ///     user
  ///     user:settings
  ///     user:posts
  ///     user:posts.readonly
  ///
  /// Segments are delimited by the colon character (`:`). Segments allow more granular scoping options. Each segment adds a
  /// restriction to the segment prior to it. For example, the scope `user`
  /// would allow all user actions, whereas `user:settings` would only allow access to a user's settings. Routes that are secured
  /// to either `user:settings` or `user:posts.readonly` are accessible by an access token with `user` scope. A token with `user:settings`
  /// would not be able to access a route limited to `user:posts`.
  ///
  /// A modifier is an additional restrictive measure and follows scope segments and the dot character (`.`). A scope may only
  /// have one modifier at the very end of the scope. A modifier can be any string, as long as its characters are in the above
  /// list of valid characters. A modifier adds an additional restriction to a scope, without having to make up a new segment.
  /// An example is the 'readonly' modifier above. A route that requires `user:posts.readonly` would allow passage when the token
  /// has `user`, `user:posts` or `user:posts.readonly`. A route that required `user:posts` would not allow `user:posts.readonly`.
  factory AuthScope(String scopeString) {
    var cached = _cache[scopeString];
    if (cached != null) {
      return cached;
    }

    var scope = new AuthScope._(scopeString);
    _cache[scopeString] = scope;
    return scope;
  }

  AuthScope._(this.scopeString) {
    for (var c in scopeString.codeUnits) {
      if (!(c == 33 || (c >= 35 && c <= 91) || (c >= 93 && c <= 126))) {
        throw new FormatException("Invalid authorization scope. May only contain "
            "the following characters: A-Za-z0-9!#\$%&'`()*+,./:;<=>?@[]^_{|}-",
            scopeString, scopeString.codeUnits.indexOf(c));
      }
    }

    _segments = _parse(scopeString);
    _lastModifier = _segments.last.modifier;
  }

  /// This instance as a string.
  String scopeString;

  /// Individual segments, separated by `:` character, of this instance.
  ///
  /// Will always have a length of at least 1.
  Iterable<String> get segments => _segments.map((s) => s.name);

  /// The modifier of this scope, if it exists.
  ///
  /// If this instance does not have a modifier, returns null.
  String get modifier => _lastModifier;

  List<_AuthScopeSegment> _segments;
  String _lastModifier;

  List<_AuthScopeSegment> _parse(String scopeString) {
    if (scopeString == null || scopeString == "") {
      throw new FormatException(
          "Invalid AuthScope. May not be null or empty string.", scopeString);
    }

    var elements = scopeString
        .split(":")
        .map((seg) => new _AuthScopeSegment(seg))
        .toList();

    var scannedOffset = 0;
    for (var i = 0; i < elements.length - 1; i++) {
      if (elements[i].modifier != null) {
        throw new FormatException(
            "Invalid AuthScope. May only contain modifiers on the last segment.",
            scopeString,
            scannedOffset);
      }

      if (elements[i].name == "") {
        throw new FormatException(
            "Invalid AuthScope. May not contain empty segments or, leading or trailing colons.",
            scopeString,
            scannedOffset);
      }

      scannedOffset += elements[i].toString().length + 1;
    }

    if (elements.last.name == "") {
      throw new FormatException(
          "Invalid AuthScope. May not contain empty segments.",
          scopeString,
          scannedOffset);
    }

    return elements;
  }

  /// Whether or not this instance is a subset or equal to [scope].
  ///
  /// The scope `users:posts` is a subset of `users`.
  bool isSubsetOrEqualTo(AuthScope scope) {
    return allowsScope(scope);
  }

  /// Whether or not [incomingScope] has at least the same scoping access as this instance.
  ///
  /// This check is used to determine if an [Authorizer] can allow a [Request] to pass if the [Request]'s
  /// [Request.authorization] has a scope that has the same or more scope than there required scope of an [Authorizer].
  ///
  /// For example, the scope `user:location` would allow both `user` and `user:location`.
  ///
  /// The scope `user` would allow `user`,
  /// but would not allow `user:location`, as `user:location` is more restrictive than the required scope.
  bool allowsScope(AuthScope incomingScope) {
    if (incomingScope._lastModifier != null) {
      // If the modifier of the incoming scope is restrictive,
      // and this scope requires no restrictions, then it's not allowed.
      if (_lastModifier == null) {
        return false;
      }

      // If the incoming scope's modifier doesn't match this one,
      // then we also don't have access.
      if (_lastModifier != incomingScope._lastModifier) {
        return false;
      }
    }

    // If we aren't restricted by modifier, let's make sure we have access.
    var thisIterator = _segments.iterator;
    for (var incomingSegment in incomingScope._segments) {
      thisIterator.moveNext();
      var current = thisIterator.current;

      // If the incoming scope is more restrictive than this scope,
      // then it's not allowed.
      if (current == null) {
        return false;
      }

      // If we have a mismatch here, then we're going
      // down the wrong path.
      if (incomingSegment.name != current.name) {
        return false;
      }
    }

    return true;
  }

  /// String variant of [allowsScope].
  ///
  /// Parses an instance of this type from [scopeString] and invokes [allowsScope].
  bool allows(String scopeString) {
    return allowsScope(new AuthScope(scopeString));
  }

  /// Whether or not two scopes are exactly the same.
  bool isExactlyScope(AuthScope scope) {
    var incomingIterator = scope._segments.iterator;
    for (var segment in _segments) {
      incomingIterator.moveNext();
      var incomingSegment = incomingIterator.current;
      if (incomingSegment == null) {
        return false;
      }

      if (incomingSegment.name != segment.name ||
          incomingSegment.modifier != segment.modifier) {
        return false;
      }
    }

    return true;
  }

  /// String variant of [isExactlyScope].
  ///
  /// Parses an instance of this type from [scopeString] and invokes [isExactlyScope].
  bool isExactly(String scopeString) {
    return isExactlyScope(new AuthScope(scopeString));
  }

  String toString() => scopeString;
}

class _AuthScopeSegment {
  _AuthScopeSegment(String segment) {
    var split = segment.split(".");
    if (split.length == 2) {
      name = split.first;
      modifier = split.last;
    } else {
      name = segment;
    }

  }

  String name;
  String modifier;

  String toString() {
    if (modifier == null) {
      return name;
    }
    return "$name.$modifier";
  }
}<|MERGE_RESOLUTION|>--- conflicted
+++ resolved
@@ -7,15 +7,14 @@
 /// Use the command line tool `aqueduct auth` to create instances of this type and store them to a database.
 class AuthClient {
   /// Creates an instance of [AuthClient].
-<<<<<<< HEAD
-  AuthClient(this.id, this.hashedSecret, this.salt, {this.allowedScopes});
-=======
   ///
   /// [id] must not be null. [hashedSecret] and [salt] must either both be null or both be valid values. If [hashedSecret] and [salt]
   /// are valid values, this client is a confidential client. Otherwise, the client is public. The terms 'confidential' and 'public'
   /// are described by the OAuth 2.0 specification.
-  AuthClient(this.id, this.hashedSecret, this.salt);
->>>>>>> 51850554
+  ///
+  /// If this client supports scopes, [allowedScopes] must contain a list of scopes that tokens may request when authorized
+  /// by this client.
+  AuthClient(this.id, this.hashedSecret, this.salt, {this.allowedScopes});
 
   /// Creates an instance of a public [AuthClient].
   AuthClient.public(this.id, {this.allowedScopes});
