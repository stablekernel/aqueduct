import 'dart:async';

import '../http/documentable.dart';
import '../utilities/token_generator.dart';
import 'auth.dart';

/// A storage-agnostic OAuth 2.0 authorization 'server'.
///
/// Instances of this type will carry out authentication and authorization tasks. They are created
/// during a [RequestSink]'s initialization process and injected in [Authorizer]s, [AuthCodeController] and [AuthController] instances.
///
/// An [AuthServer] requires [storage]. This is typically implemented by using `ManagedAuthStorage` from `package:aqueduct/managed_auth.dart`.
///
/// It's atypical to invoke methods directly on instances of this type - [Authorizer], [AuthCodeController] and [AuthController] take care of that.
///
/// An example:
///
///
///         import 'package:aqueduct/aqueduct.dart';
///         import 'package:aqueduct/managed_auth.dart';
///
///         class MyRequestSink extends RequestSink {
///           MyRequestSink(ApplicationConfiguration config) : super (config) {
///             context = createContext();
///             authServer = new AuthServer(new ManagedAuthStorage<User>(context));
///           }
///
///           ManagedContext context;
///           AuthServer authServer;
///
///           @override
///           void setupRouter(Router router) {
///             router
///               .route("/protected")
///               .pipe(new Authorizer(authServer))
///               .generate(() => new ProtectedResourceController());
///
///             router
///               .route("/auth/token")
///               .generate(() => new AuthController(authServer));
///           }
///         }
///
class AuthServer extends Object with APIDocumentable implements AuthValidator {
  static const String TokenTypeBearer = "bearer";

  /// Creates a new instance of an [AuthServer] with a [storage].
  AuthServer(this.storage);

  /// The object responsible for carrying out the storage mechanisms of this instance.
  ///
  /// This instance is responsible for storing, fetching and deleting instances of
  /// [AuthToken], [AuthCode] and [AuthClient] by implementing the [AuthStorage] interface.
  ///
  /// It is preferable to use the implementation of [AuthStorage] from 'package:aqueduct/managed_auth.dart'. See
  /// [AuthServer] for more details.
  AuthStorage storage;

  /// Returns a [AuthClient] record for its [clientID].
  ///
  /// A server keeps a cache of known [AuthClient]s. If a client does not exist in the cache,
  /// it will ask its [storage] via [AuthStorage.fetchClientByID].
  Future<AuthClient> clientForID(String clientID) async {
    return storage.fetchClientByID(this, clientID);
  }

  /// Revokes a [AuthClient] record.
  ///
  /// Removes cached occurrences of [AuthClient] for [clientID].
  /// Asks [storage] to remove an [AuthClient] by its ID via [AuthStorage.revokeClientWithID].
  Future revokeClientID(String clientID) async {
    if (clientID == null) {
      throw new AuthServerException(AuthRequestError.invalidClient, null);
    }

    await storage.revokeClientWithID(this, clientID);
  }

  /// Revokes access for an [Authenticatable].
  ///
  /// This method will ask its [storage] to revoke all tokens and authorization codes
  /// for a specific [Authenticatable] via [AuthStorage.revokeAuthenticatableWithIdentifier].
  Future revokeAuthenticatableAccessForIdentifier(dynamic identifier) {
    if (identifier == null) {
      return null;
    }

    return storage.revokeAuthenticatableWithIdentifier(this, identifier);
  }

  /// Authenticates a username and password of an [Authenticatable] and returns an [AuthToken] upon success.
  ///
  /// This method works with this instance's [storage] to generate and store a new token if all credentials are correct.
  /// If credentials are not correct, it will throw the appropriate [AuthRequestError].
  ///
  /// After [expiration], this token will no longer be valid.
  Future<AuthToken> authenticate(
      String username, String password, String clientID, String clientSecret,
      {Duration expiration: const Duration(hours: 24), List<AuthScope> requestedScopes}) async {
    if (clientID == null) {
      throw new AuthServerException(AuthRequestError.invalidClient, null);
    }

    AuthClient client = await clientForID(clientID);
    if (client == null) {
      throw new AuthServerException(AuthRequestError.invalidClient, null);
    }

    if (username == null || password == null) {
      throw new AuthServerException(AuthRequestError.invalidRequest, client);
    }

    if (client.isPublic) {
      if (!(clientSecret == null || clientSecret == "")) {
        throw new AuthServerException(AuthRequestError.invalidClient, client);
      }
    } else {
      if (clientSecret == null) {
        throw new AuthServerException(AuthRequestError.invalidClient, client);
      }

      if (client.hashedSecret !=
          AuthUtility.generatePasswordHash(clientSecret, client.salt)) {
        throw new AuthServerException(AuthRequestError.invalidClient, client);
      }
    }

    var authenticatable =
        await storage.fetchAuthenticatableByUsername(this, username);
    if (authenticatable == null) {
      throw new AuthServerException(AuthRequestError.invalidGrant, client);
    }

    var dbSalt = authenticatable.salt;
    var dbPassword = authenticatable.hashedPassword;
    var hash = AuthUtility.generatePasswordHash(password, dbSalt);
    if (hash != dbPassword) {
      throw new AuthServerException(AuthRequestError.invalidGrant, client);
    }

    List<AuthScope> validScopes;
    if (client.supportsScopes) {
      if ((requestedScopes?.length ?? 0) == 0) {
        throw new AuthServerException(AuthRequestError.invalidScope, client);
      }

      validScopes = requestedScopes
          .where((incomingScope) => client.allowsScope(incomingScope))
          .toList();

      if (validScopes.length == 0) {
        throw new AuthServerException(AuthRequestError.invalidScope, client);
      }
    }

    AuthToken token = _generateToken(
        authenticatable.id, client.id, expiration.inSeconds,
        allowRefresh: !client.isPublic,
        scopes: validScopes);
    await storage.storeToken(this, token);

    return token;
  }

  /// Returns a [Authorization] for [accessToken].
  ///
  /// This method obtains an [AuthToken] for [accessToken] from [storage] and then verifies that the token is valid.
  /// If the token is valid, an [Authorization] object is returned. Otherwise, [null] is returned.
  Future<Authorization> verify(String accessToken) async {
    if (accessToken == null) {
      return null;
    }

    AuthToken t = await storage.fetchTokenByAccessToken(this, accessToken);
    if (t == null || t.isExpired) {
      return null;
    }

    return new Authorization(t.clientID, t.resourceOwnerIdentifier, this);
  }

  /// Refreshes a valid [AuthToken] instance.
  ///
  /// This method will refresh a [AuthToken] given the [AuthToken]'s [refreshToken] for a given client ID.
  /// This method coordinates with this instance's [storage] to update the old token with a new access token and issue/expiration dates if successful.
  /// If not successful, it will throw an [AuthRequestError].
  Future<AuthToken> refresh(
      String refreshToken, String clientID, String clientSecret, {List<AuthScope> requestedScopes}) async {
    if (clientID == null) {
      throw new AuthServerException(AuthRequestError.invalidClient, null);
    }

    AuthClient client = await clientForID(clientID);
    if (client == null) {
      throw new AuthServerException(AuthRequestError.invalidClient, null);
    }

    if (refreshToken == null) {
      throw new AuthServerException(AuthRequestError.invalidRequest, client);
    }

    var t = await storage.fetchTokenByRefreshToken(this, refreshToken);
    if (t == null || t.clientID != clientID) {
      throw new AuthServerException(AuthRequestError.invalidGrant, client);
    }

    if (clientSecret == null) {
      throw new AuthServerException(AuthRequestError.invalidClient, client);
    }

    if (client.hashedSecret !=
        AuthUtility.generatePasswordHash(clientSecret, client.salt)) {
      throw new AuthServerException(AuthRequestError.invalidClient, client);
    }

    var updatedScopes = t.scopes;
    if ((requestedScopes?.length ?? 0) != 0) {
      for (var incomingScope in requestedScopes) {
        var hasExistingScopeOrSuperset = t.scopes
            .any((existingScope) => incomingScope.isSubsetOrEqualTo(existingScope));

        if (!hasExistingScopeOrSuperset) {
          throw new AuthServerException(AuthRequestError.invalidScope, client);
        }

        if (!client.allowsScope(incomingScope)) {
          throw new AuthServerException(AuthRequestError.invalidScope, client);
        }
      }

      updatedScopes = requestedScopes;
    } else if (client.supportsScopes) {
      // Ensure we still have access to same scopes if we didn't specify any
      for (var incomingScope in t.scopes) {
        if (!client.allowsScope(incomingScope)) {
          throw new AuthServerException(AuthRequestError.invalidScope, client);
        }
      }
    }

    var diff = t.expirationDate.difference(t.issueDate);
    var now = new DateTime.now().toUtc();
    var newToken = new AuthToken()
      ..accessToken = randomStringOfLength(32)
      ..issueDate = now
      ..expirationDate = now.add(new Duration(seconds: diff.inSeconds)).toUtc()
      ..refreshToken = t.refreshToken
      ..type = t.type
      ..scopes = updatedScopes
      ..resourceOwnerIdentifier = t.resourceOwnerIdentifier
      ..clientID = t.clientID;

    await storage.refreshTokenWithAccessToken(this, t.accessToken,
        newToken.accessToken, newToken.issueDate, newToken.expirationDate);

    return newToken;
  }

  /// Creates a one-time use authorization code for a given client ID and user credentials.
  ///
  /// This methods works with this instance's [storage] to generate and store the authorization code
  /// if the credentials are correct. If they are not correct, it will throw the
  /// appropriate [AuthRequestError].
  Future<AuthCode> authenticateForCode(
      String username, String password, String clientID,
      {int expirationInSeconds: 600, List<AuthScope> requestedScopes}) async {
    if (clientID == null) {
      throw new AuthServerException(AuthRequestError.invalidClient, null);
    }

    AuthClient client = await clientForID(clientID);
    if (client == null) {
      throw new AuthServerException(AuthRequestError.invalidClient, null);
    }

    if (username == null || password == null) {
      throw new AuthServerException(AuthRequestError.invalidRequest, client);
    }

    if (client.redirectURI == null) {
      throw new AuthServerException(
          AuthRequestError.unauthorizedClient, client);
    }

    var authenticatable =
        await storage.fetchAuthenticatableByUsername(this, username);
    if (authenticatable == null) {
      throw new AuthServerException(AuthRequestError.accessDenied, client);
    }

    var dbSalt = authenticatable.salt;
    var dbPassword = authenticatable.hashedPassword;
    var hash = AuthUtility.generatePasswordHash(password, dbSalt);
    if (hash != dbPassword) {
      throw new AuthServerException(AuthRequestError.accessDenied, client);
    }

    List<AuthScope> validScopes;
    if (client.supportsScopes) {
<<<<<<< HEAD

=======
>>>>>>> f57a6492
      if ((requestedScopes?.length ?? 0) == 0) {
        throw new AuthServerException(AuthRequestError.invalidScope, client);
      }

      validScopes = requestedScopes
          .where((incomingScope) => client.allowsScope(incomingScope))
          .toList();

      if (validScopes.length == 0) {
        throw new AuthServerException(AuthRequestError.invalidScope, client);
      }
    }

    AuthCode authCode =
        _generateAuthCode(authenticatable.id, client, expirationInSeconds, scopes: validScopes);
    await storage.storeAuthCode(this, authCode);
    return authCode;
  }

  /// Exchanges a valid authorization code for an [AuthToken].
  ///
  /// If the authorization code has not expired, has not been used, matches the client ID,
  /// and the client secret is correct, it will return a valid [AuthToken]. Otherwise,
  /// it will throw an appropriate [AuthRequestError].
  Future<AuthToken> exchange(
      String authCodeString, String clientID, String clientSecret,
      {int expirationInSeconds: 3600}) async {
    if (clientID == null) {
      throw new AuthServerException(AuthRequestError.invalidClient, null);
    }

    AuthClient client = await clientForID(clientID);
    if (client == null) {
      throw new AuthServerException(AuthRequestError.invalidClient, null);
    }

    if (authCodeString == null) {
      throw new AuthServerException(AuthRequestError.invalidRequest, null);
    }

    if (clientSecret == null) {
      throw new AuthServerException(AuthRequestError.invalidClient, client);
    }

    if (client.hashedSecret !=
        AuthUtility.generatePasswordHash(clientSecret, client.salt)) {
      throw new AuthServerException(AuthRequestError.invalidClient, client);
    }

    AuthCode authCode = await storage.fetchAuthCodeByCode(this, authCodeString);
    if (authCode == null) {
      throw new AuthServerException(AuthRequestError.invalidGrant, client);
    }

    // check if valid still
    if (authCode.isExpired) {
      await storage.revokeAuthCodeWithCode(this, authCode.code);
      throw new AuthServerException(AuthRequestError.invalidGrant, client);
    }

    // check that client ids match
    if (authCode.clientID != client.id) {
      throw new AuthServerException(AuthRequestError.invalidGrant, client);
    }

    // check to see if has already been used
    if (authCode.hasBeenExchanged) {
      await storage.revokeTokenIssuedFromCode(this, authCode);

      throw new AuthServerException(AuthRequestError.invalidGrant, client);
    }
    AuthToken token = _generateToken(
        authCode.resourceOwnerIdentifier, client.id, expirationInSeconds, scopes: authCode.requestedScopes);
    await storage.storeToken(this, token, issuedFrom: authCode);

    return token;
  }

  //////
  // APIDocumentable overrides
  //////

  static const String _SecuritySchemeClientAuth = "basic.clientAuth";
  static const String _SecuritySchemePassword = "oauth2.password";
  static const String _SecuritySchemeAuthorizationCode = "oauth2.accessCode";

  @override
  Map<String, APISecurityScheme> documentSecuritySchemes(
      PackagePathResolver resolver) {
    var secPassword =
        new APISecurityScheme.oauth2(APISecuritySchemeFlow.password)
          ..description = "OAuth 2.0 Resource Owner Flow";
    var secAccess =
        new APISecurityScheme.oauth2(APISecuritySchemeFlow.authorizationCode)
          ..description = "OAuth 2.0 Authorization Code Flow";
    var basicAccess = new APISecurityScheme.basic()
      ..description = "Client Authentication";

    return {
      _SecuritySchemeClientAuth: basicAccess,
      _SecuritySchemePassword: secPassword,
      _SecuritySchemeAuthorizationCode: secAccess
    };
  }

  /////
  // AuthValidator overrides
  /////

  @override
  Future<Authorization> fromBasicCredentials(
      AuthBasicCredentials credentials) async {
    var username = credentials.username;
    var password = credentials.password;

    var client = await clientForID(username);

    if (client == null) {
      return null;
    }

    if (client.hashedSecret == null) {
      if (password == "") {
        return new Authorization(client.id, null, this);
      }

      return null;
    }

    if (client.hashedSecret !=
        AuthUtility.generatePasswordHash(password, client.salt)) {
      return null;
    }

    return new Authorization(client.id, null, this, credentials: credentials);
  }

  @override
  Future<Authorization> fromBearerToken(
      String bearerToken, List<String> scopesRequired) {
    return verify(bearerToken);
  }

  @override
  List<APISecurityRequirement> requirementsForStrategy(AuthStrategy strategy) {
    if (strategy == AuthStrategy.basic) {
      return [new APISecurityRequirement()..name = _SecuritySchemeClientAuth];
    } else if (strategy == AuthStrategy.bearer) {
      return [
        new APISecurityRequirement()..name = _SecuritySchemeAuthorizationCode,
        new APISecurityRequirement()..name = _SecuritySchemePassword
      ];
    }

    return [];
  }

  AuthToken _generateToken(
      dynamic ownerID, String clientID, int expirationInSeconds,
      {bool allowRefresh: true, List<AuthScope> scopes: null}) {
    var now = new DateTime.now().toUtc();
    AuthToken token = new AuthToken()
      ..accessToken = randomStringOfLength(32)
      ..issueDate = now
      ..expirationDate = now.add(new Duration(seconds: expirationInSeconds))
      ..type = TokenTypeBearer
      ..resourceOwnerIdentifier = ownerID
      ..scopes = scopes
      ..clientID = clientID;

    if (allowRefresh) {
      token.refreshToken = randomStringOfLength(32);
    }

    return token;
  }

  AuthCode _generateAuthCode(
      dynamic ownerID, AuthClient client, int expirationInSeconds, {List<AuthScope> scopes: null}) {
    var now = new DateTime.now().toUtc();
    return new AuthCode()
      ..code = randomStringOfLength(32)
      ..clientID = client.id
      ..resourceOwnerIdentifier = ownerID
      ..issueDate = now
      ..requestedScopes = scopes
      ..expirationDate = now.add(new Duration(seconds: expirationInSeconds));
  }
}<|MERGE_RESOLUTION|>--- conflicted
+++ resolved
@@ -297,10 +297,6 @@
 
     List<AuthScope> validScopes;
     if (client.supportsScopes) {
-<<<<<<< HEAD
-
-=======
->>>>>>> f57a6492
       if ((requestedScopes?.length ?? 0) == 0) {
         throw new AuthServerException(AuthRequestError.invalidScope, client);
       }
