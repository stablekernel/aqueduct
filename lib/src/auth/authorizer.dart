--- conflicted
+++ resolved
@@ -4,7 +4,6 @@
 import '../http/http.dart';
 import 'auth.dart';
 
-<<<<<<< HEAD
 /// The type of authorization strategy to use for an [Authorizer].
 enum AuthStrategy {
   /// This strategy will parse the Authorization header using the Basic Authorization scheme.
@@ -19,12 +18,9 @@
 }
 
 /// A [Controller] that validates the Authorization header of a request.
-=======
-/// A [Controller] that verifies the Authorization header of a request.
 ///
 /// An instance of this type will validate that the authorization information in an Authorization header is sufficient to access
 /// the next controller in the channel.
->>>>>>> 6cd64df7
 ///
 /// For each request, this controller parses the authorization header, validates it with an [AuthValidator] and then create an [Authorization] object
 /// if successful. The [Request] keeps a reference to this [Authorization] and is then sent to the next controller in the channel.
@@ -133,15 +129,9 @@
 
 
   @override
-<<<<<<< HEAD
   Map<String, APIOperation> documentOperations(APIComponentRegistry components, APIPath path) {
     final operations = nextController.documentOperations(components, path);
     var requirements = validator.documentSecurityRequirements(strategy, scopes: scopes);
-=======
-  List<APIOperation> documentOperations(PackagePathResolver resolver) {
-    List<APIOperation> operations = nextController.documentOperations(resolver);
-    var requirements = validator.requirementsForStrategy(parser);
->>>>>>> 6cd64df7
 
     operations.forEach((_, op) {
       op.security = requirements;
@@ -149,42 +139,4 @@
 
     return operations;
   }
-<<<<<<< HEAD
-}
-
-/// Instances that implement this type can be used by an [Authorizer] to determine authorization of a request.
-///
-/// When an [Authorizer] processes a [Request], it invokes methods from this type to determine the [Authorization] from the Authorization
-/// header of the [Request]. [AuthServer] implements this interface.
-abstract class AuthValidator {
-  /// Returns an [Authorization] from basic credentials.
-  ///
-  /// This method must either return a [Future] that yields an [Authorization] or return null.
-  /// If this method returns null, the invoking [Authorizer] will disallow further
-  /// request handling and immediately return a 401 status code. If this method returns an
-  /// [Authorization], it will be set as the [Request.authorization] and request handling
-  /// will continue to the [Authorizer.nextController].
-  FutureOr<Authorization> fromBasicCredentials(
-      AuthBasicCredentials usernameAndPassword);
-
-  /// Returns an [Authorization] from a bearer token.
-  ///
-  /// This method must either return a [Future] that yields an [Authorization] or return null.
-  /// If this method returns null, the invoking [Authorizer] will disallow further
-  /// request handling and immediately return a 401 status code. If this method returns an
-  /// [Authorization], it will be set as the [Request.authorization] and request handling
-  /// will continue to the [Authorizer.nextController].
-  ///
-  /// [scopesRequired] is the list of scopes established when the [Authorizer]
-  /// is created. Implementors of this method must verify the bearer token has access to [scopesRequired].
-  ///
-  /// If [scopesRequired] is null, an implementor may make its own determination about whether
-  /// the token results in an [Authorization]. By default, [AuthServer] - the primary implementor of this type -
-  /// will allow access, assuming that 'null scope' means 'any scope'.
-  FutureOr<Authorization> fromBearerToken(
-      String bearerToken, {List<AuthScope> scopesRequired});
-
-  List<APISecurityRequirement> documentSecurityRequirements(AuthStrategy strategy, {List<String> scopes}) => [];
-=======
->>>>>>> 6cd64df7
 }