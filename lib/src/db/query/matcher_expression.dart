import 'package:aqueduct/src/db/managed/key_path.dart';

import 'matcher_internal.dart';
import 'query.dart';
import '../managed/managed.dart';

<<<<<<< HEAD
/// Contains binary logic operations to be applied to a [QueryExpression].
class QueryExpressionJunction<T> {
  QueryExpressionJunction._(this.lhs);

  final QueryExpression<T> lhs;
=======
/// Query matcher that tests that a column is equal to [value].
///
/// When assigned to a [Query.where] property, only rows where that property
/// is equal to [value] are returned. [value] must be the same type as the property
/// being assigned.
///
/// This matcher can be used on [int], [String], [bool], [double] and [DateTime] types.
///
/// If [value] is [String], the flag [caseSensitive] controls whether or not equality is case-sensitively compared.
///
/// Example:
///
///       final query = new Query<User>()
///         ..where.id = whereEqualTo(1);
///
dynamic whereEqualTo(dynamic value, {bool caseSensitive: true}) {
  if (value is String) {
    return new StringExpression(
        value, PredicateStringOperator.equals, caseSensitive: caseSensitive);
  }
  return new ComparisonExpression(value, PredicateOperator.equalTo);
>>>>>>> f854bbd0
}

/// Contains methods for adding logical expressions to properties when building a [Query].
///
/// You do not create instances of this type directly, but instead are returned an instance when selecting a property
/// of an object in a [Query.where]. You invoke methods from this type to add an expression to the query for the selected property.
/// Example:
///
///         final query = new Query<Employee>()
///           ..where((e) => e.name).equalTo("Bob");
///
<<<<<<< HEAD
class QueryExpression<T> {
  QueryExpression(this.keyPath);

  QueryExpression.forNestedProperty(QueryExpression<T> original, int offset)
      : keyPath = new KeyPath.byRemovingFirstNKeys(original.keyPath, 1),
        _expression = original.expression;

  QueryExpression.byAddingKey(QueryExpression<T> original, ManagedPropertyDescription byAdding)
      : keyPath = new KeyPath.byAddingKey(original.keyPath, byAdding),
        _expression = original.expression;

  final KeyPath keyPath;

  // todo: This needs to be extended to an expr tree
  PredicateExpression get expression =>_expression;

  set expression(PredicateExpression expr) {
    if (_invertNext) {
      _expression = expr.inverse;
      _invertNext = false;
    } else {
      _expression = expr;
    }
  }
=======
dynamic whereNotEqualTo(dynamic value, {bool caseSensitive: true}) {
  if (value is String) {
    return new StringExpression(
        value, PredicateStringOperator.equals,
        caseSensitive: caseSensitive,
        invertOperator: true);
  }
  return new ComparisonExpression(value, PredicateOperator.notEqual);
}
>>>>>>> f854bbd0

  bool _invertNext = false;
  PredicateExpression _expression;

<<<<<<< HEAD
  QueryExpressionJunction<T> _createJunction() => new QueryExpressionJunction<T>._(this);

  /// Inverts the next expression.
  ///
  /// You use this method to apply an inversion to the expression that follows. For example,
  /// the following example would only return objects where the 'id' is  *not* equal to '5'.
  ///
  ///         final query = new Query<Employee>()
  ///           ..where((e) => e.name).not.equalTo("Bob");
  QueryExpression<T> get not {
    _invertNext = true;

    return this;
  }
  /// Adds an equality expression to a query.
  ///
  /// A query will only return objects where the selected property is equal to [value].
  ///
  /// This matcher can be used on [int], [String], [bool], [double] and [DateTime] types.
  ///
  /// If [value] is [String], the flag [caseSensitive] controls whether or not equality is case-sensitively compared.
  ///
  /// Example:
  ///
  ///       final query = new Query<User>()
  ///         ..where((u) => u.id ).equalTo(1);
  ///
  QueryExpressionJunction<T> equalTo(T value, {bool caseSensitive: true}) {
    if (value is String) {
      expression = new StringExpression(value, PredicateStringOperator.equals, caseSensitive: caseSensitive);
    } else {
      expression = new ComparisonExpression(value, PredicateOperator.equalTo);
    }

    return _createJunction();
  }

  /// Adds an 'not equal' expression to a query.
  ///
  /// A query will only return objects where the selected property is *not* equal to [value].
  ///
  /// This matcher can be used on [int], [String], [bool], [double] and [DateTime] types.
  ///
  /// If [value] is [String], the flag [caseSensitive] controls whether or not equality is case-sensitively compared.
  ///
  /// Example:
  ///
  ///       final query = new Query<Employee>()
  ///         ..where((e) => e.id).notEqualTo(60000);
  ///
  QueryExpressionJunction<T> notEqualTo(T value, {bool caseSensitive: true}) {
    if (value is String) {
      expression = new StringExpression(value, PredicateStringOperator.equals,
          caseSensitive: caseSensitive, invertOperator: true);
    } else {
      expression = new ComparisonExpression(value, PredicateOperator.notEqual);
    }

    return _createJunction();
  }

  /// Adds a 'greater than' expression to a query.
  ///
  /// A query will only return objects where the selected property is greater than [value].
  ///
  /// This matcher can be used on [int], [String], [double] and [DateTime] types. For [DateTime] properties,
  /// this matcher selects rows where the assigned property is 'later than' [value]. For [String] properties,
  /// rows are selected if the value is alphabetically 'after' [value].
  ///
  /// Example:
  ///
  ///       var query = new Query<Employee>()
  ///         ..where((e) => e.salary).greaterThan(60000);
  QueryExpressionJunction<T> greaterThan(T value) {
    expression = new ComparisonExpression(value, PredicateOperator.greaterThan);

    return _createJunction();
  }

  /// Adds a 'greater than or equal to' expression to a query.
  ///
  /// A query will only return objects where the selected property is greater than [value].
  ///
  /// This matcher can be used on [int], [String], [double] and [DateTime] types. For [DateTime] properties,
  /// this matcher selects rows where the assigned property is 'later than or the same time as' [value]. For [String] properties,
  /// rows are selected if the value is alphabetically 'after or the same as' [value].
  /// Example:
  ///
  ///       var query = new Query<Employee>()
  ///         ..where((e) => e.salary).greaterThanEqualTo(60000);
  QueryExpressionJunction<T> greaterThanEqualTo(T value) {
    expression = new ComparisonExpression(value, PredicateOperator.greaterThanEqualTo);

    return _createJunction();
  }

  /// Adds a 'less than' expression to a query.
  ///
  /// A query will only return objects where the selected property is less than [value].
  ///
  /// This matcher can be used on [int], [String], [double] and [DateTime] types. For [DateTime] properties,
  /// this matcher selects rows where the assigned property is 'earlier than' [value]. For [String] properties,
  /// rows are selected if the value is alphabetically 'before' [value].
  /// Example:
  ///
  ///       var query = new Query<Employee>()
  ///         ..where((e) => e.salary).lessThan(60000);
  QueryExpressionJunction<T> lessThan(T value) {
    expression = new ComparisonExpression(value, PredicateOperator.lessThan);

    return _createJunction();
  }

  /// Adds a 'less than or equal to' expression to a query.
  ///
  /// A query will only return objects where the selected property is less than or equal to [value].
  ///
  /// This matcher can be used on [int], [String], [double] and [DateTime] types. For [DateTime] properties,
  /// this matcher selects rows where the assigned property is 'earlier than or the same time as' [value]. For [String] properties,
  /// rows are selected if the value is alphabetically 'before or the same as' [value].
  /// Example:
  ///
  ///       var query = new Query<Employee>()
  ///         ..where((e) => e.salary).lessThanEqualTo(60000);
  QueryExpressionJunction<T> lessThanEqualTo(T value) {
    expression = new ComparisonExpression(value, PredicateOperator.lessThanEqualTo);

    return _createJunction();
  }

  /// Adds a 'contains string' expression to a query.
  ///
  /// A query will only return objects where the selected property contains the string [value].
  ///
  /// This matcher can be used on [String] types. The substring [value] must be found in the stored string.
  /// The flag [caseSensitive] controls whether strings are compared case-sensitively.
  ///
  /// Example:
  ///
  ///       var query = new Query<Employee>()
  ///         ..where((s) => s.title).contains("Director");
  ///
  QueryExpressionJunction<T> contains(String value, {bool caseSensitive: true}) {
    expression = new StringExpression(value, PredicateStringOperator.contains, caseSensitive: caseSensitive);

    return _createJunction();
  }

  /// Adds a 'begins with string' expression to a query.
  ///
  /// A query will only return objects where the selected property is begins with the string [value].
  ///
  /// This matcher can be used on [String] types. The flag [caseSensitive] controls whether strings are compared case-sensitively.
  ///
  /// Example:Example:
  ///
  ///       var query = new Query<Employee>()
  ///         ..where((s) => s.name).beginsWith("B");
  QueryExpressionJunction<T> beginsWith(String value, {bool caseSensitive: true}) {
    expression = new StringExpression(value, PredicateStringOperator.beginsWith, caseSensitive: caseSensitive);

    return _createJunction();
  }

  /// Adds a 'ends with string' expression to a query.
  ///
  /// A query will only return objects where the selected property is ends with the string [value].
  ///
  /// This matcher can be used on [String] types. The flag [caseSensitive] controls whether strings are compared case-sensitively.
  ///
  /// Example:
  ///
  ///       var query = new Query<Employee>()
  ///         ..where((e) => e.name).endsWith("son");
  QueryExpressionJunction<T> endsWith(String value, {bool caseSensitive: true}) {
    expression = new StringExpression(value, PredicateStringOperator.endsWith, caseSensitive: caseSensitive);

    return _createJunction();
  }

  /// Adds a 'equal to one of' expression to a query.
  ///
  /// A query will only return objects where the selected property is equal to one of the [values].
  ///
  /// This matcher can be used on [String], [int], [double], [bool] and [DateTime] types.
  ///
  /// Example:
  ///
  ///       var query = new Query<Employee>()
  ///         ..where((e) => e.department).oneOf(["Engineering", "HR"]);
  QueryExpressionJunction<T> oneOf(Iterable<T> values) {
    expression = new SetMembershipExpression(values.toList());

    return _createJunction();
  }

  /// Adds a 'between two values' expression to a query.
  ///
  /// A query will only return objects where the selected property is between than [lhs] and [rhs].
  ///
  /// This matcher can be used on [int], [String], [double] and [DateTime] types. For [DateTime] properties,
  /// this matcher selects rows where the assigned property is 'later than' [lhs] and 'earlier than' [rhs]. For [String] properties,
  /// rows are selected if the value is alphabetically 'after' [lhs] and 'before' [rhs].
  ///
  /// Example:
  ///
  ///       var query = new Query<Employee>()
  ///         ..where((e) => e.salary).between(80000, 100000);
  QueryExpressionJunction<T> between(T lhs, T rhs) {
    expression = new RangeExpression(lhs, rhs, true);

    return _createJunction();
  }

  /// Adds a 'outside of the range crated by two values' expression to a query.
  ///
  /// A query will only return objects where the selected property is not within the range established by [lhs] to [rhs].
  ///
  /// This matcher can be used on [int], [String], [double] and [DateTime] types. For [DateTime] properties,
  /// this matcher selects rows where the assigned property is 'later than' [rhs] and 'earlier than' [lhs]. For [String] properties,
  /// rows are selected if the value is alphabetically 'before' [lhs] and 'after' [rhs].
  ///
  /// Example:
  ///
  ///       var query = new Query<Employee>()
  ///         ..where((e) => e.salary).outsideOf(80000, 100000);
  QueryExpressionJunction<T> outsideOf(T lhs, T rhs) {
    expression = new RangeExpression(lhs, rhs, false);

    return _createJunction();
  }

  /// Convenience method for adding an equal expression on a foreign key column.
  ///
  /// A query will only return objects where the selected relationship object primary key is equal to [foreignKeyValue].
  ///
  /// This matcher can be used on [ManagedObject] types that have a [Relate] annotation; i.e., properties that are backed by a foreign key.
  /// The type of [foreignKeyValue] must match the primary key type of the selected object this expression is being applied to.
  ///
  ///       var q = new Query<Employee>()
  ///         ..where((e) => e.manager).relatedByValue(5);
  QueryExpressionJunction<T> relatedByValue(dynamic foreignKeyValue) {
    expression = new ComparisonExpression(foreignKeyValue, PredicateOperator.equalTo);

    return _createJunction();
  }

  /// Adds a 'null check' expression to a query.
  ///
  /// A query will only return objects where the selected property is null.
  ///
  /// This matcher can be applied to any property type.
  ///
  /// Example:
  ///
  ///       var q = new Query<Employee>()
  ///         ..where((e) => e.manager).isNull();
  QueryExpressionJunction<T> isNull() {
    expression = const NullCheckExpression(true);

    return _createJunction();
  }

  /// Adds a 'not null check' expression to a query.
  ///
  /// A query will only return objects where the selected property is not null.
  ///
  /// This matcher can be applied to any property type.
  ///
  /// Example:
  ///
  ///       var q = new Query<Employee>()
  ///         ..where((e) => e.manager).isNotNull();
  QueryExpressionJunction<T> isNotNull() {
    expression = const NullCheckExpression(false);

    return _createJunction();
  }
}
=======
/// Query matcher that tests that a column is greater than [value].
///
/// When assigned to a [Query.where] property, only rows where that property
/// is greater than (exclusive) [value] are returned. [value] must be the same type as the property
/// being assigned.
///
/// This matcher can be used on [int], [String], [double] and [DateTime] types. For [DateTime] properties,
/// this matcher selects rows where the assigned property is 'later than' [value]. For [String] properties,
/// rows are selected if the value is alphabetically 'after' [value].
///
/// Example:
///
///       var query = new Query<Employee>()
///         ..where.salary = whereGreaterThan(60000);
dynamic whereGreaterThan(dynamic value) {
  return new ComparisonExpression(value, PredicateOperator.greaterThan);
}

/// Query matcher that tests that a column is greater than or equal to [value].
///
/// When assigned to a [Query.where] property, only rows where that property
/// is greater than or equal to [value] are returned. [value] must be the same type as the property
/// being assigned.
///
/// This matcher can be used on [int], [String], [double] and [DateTime] types. For [DateTime] properties,
/// this matcher selects rows where the assigned property is 'later than or the same time as' [value]. For [String] properties,
/// rows are selected if the value is alphabetically 'after or the same as' [value].
/// Example:
///
///       var query = new Query<Employee>()
///         ..where.salary = whereGreaterThanEqualTo(60000);
dynamic whereGreaterThanEqualTo(dynamic value) {
  return new ComparisonExpression(
      value, PredicateOperator.greaterThanEqualTo);
}

/// Query matcher that tests that a column is less than [value].
///
/// When assigned to a [Query.where] property, only rows where that property
/// is less than (exclusive) [value] are returned. [value] must be the same type as the property
/// being assigned.
///
/// This matcher can be used on [int], [String], [double] and [DateTime] types. For [DateTime] properties,
/// this matcher selects rows where the assigned property is 'earlier than' [value]. For [String] properties,
/// rows are selected if the value is alphabetically 'before' [value].
/// Example:
///
///       var query = new Query<Employee>()
///         ..where.salary = whereLessThan(60000);
dynamic whereLessThan(dynamic value) {
  return new ComparisonExpression(value, PredicateOperator.lessThan);
}

/// Query matcher that tests that a column is less than [value].
///
/// When assigned to a [Query.where] property, only rows where that property
/// is less than or equal to [value] are returned. [value] must be the same type as the property
/// being assigned.
///
/// This matcher can be used on [int], [String], [double] and [DateTime] types. For [DateTime] properties,
/// this matcher selects rows where the assigned property is 'earlier than or the same time as' [value]. For [String] properties,
/// rows are selected if the value is alphabetically 'before or the same as' [value].
/// Example:
///
///       var query = new Query<Employee>()
///         ..where.salary = whereLessThanEqualTo(60000);
dynamic whereLessThanEqualTo(dynamic value) {
  return new ComparisonExpression(
      value, PredicateOperator.lessThanEqualTo);
}

/// Query matcher that tests that a column contains [value].
///
/// When assigned to a [Query.where] property, only rows where that property
/// contains [value] are returned. [value] must be the same type as the property
/// being assigned.
///
/// This matcher can be used on [String] types. The substring [value] must be found in the stored string.
/// When matching [String] types, the flag [caseSensitive] controls whether strings are compared case-sensitively.
///
/// Example:
///
///       var query = new Query<Employee>()
///         ..where.title = whereContains("Director");
///
dynamic whereContains(dynamic value, {bool caseSensitive: true}) {
  return new StringExpression(value, PredicateStringOperator.contains, caseSensitive: caseSensitive);
}
/// Query matcher that tests that a column begins with [value].
///
/// When assigned to a [Query.where] property, only rows where that property
/// is a [String] that begins with [value] are returned.
///
/// This matcher can be used on [String] types. The flag [caseSensitive] controls whether strings are compared case-sensitively.
///
/// Example:Example:
///
///       var query = new Query<Employee>()
///         ..where.name = whereBeginsWith("B");
dynamic whereBeginsWith(String value, {bool caseSensitive: true}) {
  return new StringExpression(value, PredicateStringOperator.beginsWith, caseSensitive: caseSensitive);
}

/// Query matcher that tests that a column does not end with [value].
///
/// When assigned to a [Query.where] property, only rows where that [String]
/// does not end with [value] are returned.
///
/// This matcher can be used on [String] types. The flag [caseSensitive] controls whether strings are compared case-sensitively.
///
/// Example:
///
///       var query = new Query<Employee>()
///         ..where.name = whereDoesNotEndWith("son");
dynamic whereDoesNotEndWith(String value, {bool caseSensitive: true}) {
  return new StringExpression(
      value, PredicateStringOperator.endsWith,
      caseSensitive: caseSensitive,
      invertOperator: true);
}

/// Query matcher that tests that a column does not contains [value].
///
/// When assigned to a [Query.where] property, only rows where that property
/// does not contains [value] are returned. [value] must be the same type as the property
/// being assigned.
///
/// This matcher can be used on [String] types. The substring [value] must be found in the stored string.
/// When matching [String] types, the flag [caseSensitive] controls whether strings are compared case-sensitively.
///
/// Example:
///
///       var query = new Query<Employee>()
///         ..where.title = whereDoesNotContains("Director");
///
dynamic whereDoesNotContain(String value, {bool caseSensitive: true}) {
  return new StringExpression(
      value, PredicateStringOperator.contains,
      caseSensitive: caseSensitive,
      invertOperator: true);
}

/// Query matcher that tests that a column does not begins with [value].
///
/// When assigned to a [Query.where] property, only rows where that property
/// is a [String] that does not begins with [value] are returned.
///
/// This matcher can be used on [String] types. The flag [caseSensitive] controls whether strings are compared case-sensitively.
///
/// Example:Example:
///
///       var query = new Query<Employee>()
///         ..where.name = whereDoesNotBeginsWith("B");
dynamic whereDoesNotBeginWith(String value, {bool caseSensitive: true}) {
  return new StringExpression(
      value, PredicateStringOperator.beginsWith,
      caseSensitive: caseSensitive,
      invertOperator: true);
}

/// Query matcher that tests that a column ends with [value].
///
/// When assigned to a [Query.where] property, only rows where that [String]
/// ends with [value] are returned.
///
/// This matcher can be used on [String] types. The flag [caseSensitive] controls whether strings are compared case-sensitively.
///
/// Example:
///
///       var query = new Query<Employee>()
///         ..where.name = whereEndsWith("son");
dynamic whereEndsWith(String value, {bool caseSensitive: true}) {
  return new StringExpression(value, PredicateStringOperator.endsWith, caseSensitive: caseSensitive);
}

/// Query matcher that tests that a column's value is in [values].
///
/// When assigned to a [Query.where] property, only rows where where the property
/// value is one of [values] are returned.
///
/// This matcher can be used on [String], [int], [double], [bool] and [DateTime] types.
///
/// Example:
///
///       var query = new Query<Employee>()
///         ..where.department = whereIn(["Engineering", "HR"]);
dynamic whereIn(Iterable<dynamic> values) {
  return new SetMembershipExpression(values.toList());
}

/// Query matcher that tests that a column is between [lhs] and [rhs].
///
/// When assigned to a [Query.where] property, only rows where that property
/// is between [lhs] and [rhs] are returned. [lhs] and [rhs] must be the same type as the property
/// being assigned.
///
/// This matcher can be used on [int], [String], [double] and [DateTime] types. For [DateTime] properties,
/// this matcher selects rows where the assigned property is 'later than' [lhs] and 'earlier than' [rhs]. For [String] properties,
/// rows are selected if the value is alphabetically 'after' [lhs] and 'before' [rhs].
///
/// Example:
///
///       var query = new Query<Employee>()
///         ..where.salary = whereBetween(80000, 100000);
dynamic whereBetween(dynamic lhs, dynamic rhs) {
  return new RangeExpression(lhs, rhs, true);
}

/// Query matcher that tests that a column is not between [lhs] and [rhs].
///
/// When assigned to a [Query.where] property, only rows where that property
/// is not between [lhs] and [rhs] are returned. [lhs] and [rhs] must be the same type as the property
/// being assigned.
///
/// This matcher can be used on [int], [String], [double] and [DateTime] types. For [DateTime] properties,
/// this matcher selects rows where the assigned property is 'later than' [rhs] and 'earlier than' [lhs]. For [String] properties,
/// rows are selected if the value is alphabetically 'before' [lhs] and 'after' [rhs].
///
/// Example:
///
///       var query = new Query<Employee>()
///         ..where.salary = whereOutsideOf(80000, 100000);
dynamic whereOutsideOf(dynamic lhs, dynamic rhs) {
  return new RangeExpression(lhs, rhs, false);
}

/// Query matcher that tests that a relationship is related by [foreignKeyValue].
///
/// When assigned to a [Query.where] relationship property, only rows where that relationship
/// property's primary key is equal to [foreignKeyValue] will be returned. [foreignKeyValue]
/// must be the same type as the assigned property's primary key.
///
/// This matcher can be used on [ManagedObject] types that have [Relate] metadata; i.e., properties that are backed by a foreign key.
///
///       var q = new Query<Employee>()
///         ..where.manager = whereRelatedByValue(managerID);
dynamic whereRelatedByValue(dynamic foreignKeyValue) {
  return new ComparisonExpression(
      foreignKeyValue, PredicateOperator.equalTo);
}

/// Query matcher that inverts another query matcher.
///
/// Creates a matcher that inverts [matcher]. For whatever results would be filtered
/// by [matcher], the inverted expression both:
///
/// - includes the results that would have been excluded
/// - excludes the results that would have been included
///
/// This inversion will not change control flags like checking for case-insensitivity.
///
/// For example, the following find's all users not named 'Bob'.
///
///       var q = new Query<User>()
///         ..where.name = whereNot(whereEqualTo("Bob"));
///
/// Note: null values are not evaluated. In the previous example, if name
/// were 'null' for some user, it would *not* be returned by the query.
///
dynamic whereNot(dynamic matcher) {
  if (matcher is! PredicateExpression) {
    throw new ArgumentError("Invalid argument to 'whereNot'. Must be another matcher, e.g. 'whereEqualTo'.");
  }
  return (matcher as PredicateExpression).inverse;
}

/// Query matcher that tests whether a column value is null.
///
/// When assigned to a [Query.where] property, only rows where that
/// property is null will be returned.
///
/// This matcher can be applied to any property type.
///
/// Example:
///
///       var q = new Query<Employee>()
///         ..where.manager = whereNull;
const dynamic whereNull = const NullCheckExpression(true);

/// Query matcher that tests whether a column value is not null.
///
/// When assigned to a [Query.where] property, only rows where that
/// property is not null will be returned.
///
/// This matcher can be applied to any property type.
///
/// Example:
///
///       var q = new Query<Employee>()
///         ..where.manager = whereNotNull;
const dynamic whereNotNull = const NullCheckExpression(false);
>>>>>>> f854bbd0
<|MERGE_RESOLUTION|>--- conflicted
+++ resolved
@@ -4,35 +4,11 @@
 import 'query.dart';
 import '../managed/managed.dart';
 
-<<<<<<< HEAD
 /// Contains binary logic operations to be applied to a [QueryExpression].
 class QueryExpressionJunction<T> {
   QueryExpressionJunction._(this.lhs);
 
   final QueryExpression<T> lhs;
-=======
-/// Query matcher that tests that a column is equal to [value].
-///
-/// When assigned to a [Query.where] property, only rows where that property
-/// is equal to [value] are returned. [value] must be the same type as the property
-/// being assigned.
-///
-/// This matcher can be used on [int], [String], [bool], [double] and [DateTime] types.
-///
-/// If [value] is [String], the flag [caseSensitive] controls whether or not equality is case-sensitively compared.
-///
-/// Example:
-///
-///       final query = new Query<User>()
-///         ..where.id = whereEqualTo(1);
-///
-dynamic whereEqualTo(dynamic value, {bool caseSensitive: true}) {
-  if (value is String) {
-    return new StringExpression(
-        value, PredicateStringOperator.equals, caseSensitive: caseSensitive);
-  }
-  return new ComparisonExpression(value, PredicateOperator.equalTo);
->>>>>>> f854bbd0
 }
 
 /// Contains methods for adding logical expressions to properties when building a [Query].
@@ -44,7 +20,6 @@
 ///         final query = new Query<Employee>()
 ///           ..where((e) => e.name).equalTo("Bob");
 ///
-<<<<<<< HEAD
 class QueryExpression<T> {
   QueryExpression(this.keyPath);
 
@@ -69,22 +44,10 @@
       _expression = expr;
     }
   }
-=======
-dynamic whereNotEqualTo(dynamic value, {bool caseSensitive: true}) {
-  if (value is String) {
-    return new StringExpression(
-        value, PredicateStringOperator.equals,
-        caseSensitive: caseSensitive,
-        invertOperator: true);
-  }
-  return new ComparisonExpression(value, PredicateOperator.notEqual);
-}
->>>>>>> f854bbd0
 
   bool _invertNext = false;
   PredicateExpression _expression;
 
-<<<<<<< HEAD
   QueryExpressionJunction<T> _createJunction() => new QueryExpressionJunction<T>._(this);
 
   /// Inverts the next expression.
@@ -363,297 +326,4 @@
 
     return _createJunction();
   }
-}
-=======
-/// Query matcher that tests that a column is greater than [value].
-///
-/// When assigned to a [Query.where] property, only rows where that property
-/// is greater than (exclusive) [value] are returned. [value] must be the same type as the property
-/// being assigned.
-///
-/// This matcher can be used on [int], [String], [double] and [DateTime] types. For [DateTime] properties,
-/// this matcher selects rows where the assigned property is 'later than' [value]. For [String] properties,
-/// rows are selected if the value is alphabetically 'after' [value].
-///
-/// Example:
-///
-///       var query = new Query<Employee>()
-///         ..where.salary = whereGreaterThan(60000);
-dynamic whereGreaterThan(dynamic value) {
-  return new ComparisonExpression(value, PredicateOperator.greaterThan);
-}
-
-/// Query matcher that tests that a column is greater than or equal to [value].
-///
-/// When assigned to a [Query.where] property, only rows where that property
-/// is greater than or equal to [value] are returned. [value] must be the same type as the property
-/// being assigned.
-///
-/// This matcher can be used on [int], [String], [double] and [DateTime] types. For [DateTime] properties,
-/// this matcher selects rows where the assigned property is 'later than or the same time as' [value]. For [String] properties,
-/// rows are selected if the value is alphabetically 'after or the same as' [value].
-/// Example:
-///
-///       var query = new Query<Employee>()
-///         ..where.salary = whereGreaterThanEqualTo(60000);
-dynamic whereGreaterThanEqualTo(dynamic value) {
-  return new ComparisonExpression(
-      value, PredicateOperator.greaterThanEqualTo);
-}
-
-/// Query matcher that tests that a column is less than [value].
-///
-/// When assigned to a [Query.where] property, only rows where that property
-/// is less than (exclusive) [value] are returned. [value] must be the same type as the property
-/// being assigned.
-///
-/// This matcher can be used on [int], [String], [double] and [DateTime] types. For [DateTime] properties,
-/// this matcher selects rows where the assigned property is 'earlier than' [value]. For [String] properties,
-/// rows are selected if the value is alphabetically 'before' [value].
-/// Example:
-///
-///       var query = new Query<Employee>()
-///         ..where.salary = whereLessThan(60000);
-dynamic whereLessThan(dynamic value) {
-  return new ComparisonExpression(value, PredicateOperator.lessThan);
-}
-
-/// Query matcher that tests that a column is less than [value].
-///
-/// When assigned to a [Query.where] property, only rows where that property
-/// is less than or equal to [value] are returned. [value] must be the same type as the property
-/// being assigned.
-///
-/// This matcher can be used on [int], [String], [double] and [DateTime] types. For [DateTime] properties,
-/// this matcher selects rows where the assigned property is 'earlier than or the same time as' [value]. For [String] properties,
-/// rows are selected if the value is alphabetically 'before or the same as' [value].
-/// Example:
-///
-///       var query = new Query<Employee>()
-///         ..where.salary = whereLessThanEqualTo(60000);
-dynamic whereLessThanEqualTo(dynamic value) {
-  return new ComparisonExpression(
-      value, PredicateOperator.lessThanEqualTo);
-}
-
-/// Query matcher that tests that a column contains [value].
-///
-/// When assigned to a [Query.where] property, only rows where that property
-/// contains [value] are returned. [value] must be the same type as the property
-/// being assigned.
-///
-/// This matcher can be used on [String] types. The substring [value] must be found in the stored string.
-/// When matching [String] types, the flag [caseSensitive] controls whether strings are compared case-sensitively.
-///
-/// Example:
-///
-///       var query = new Query<Employee>()
-///         ..where.title = whereContains("Director");
-///
-dynamic whereContains(dynamic value, {bool caseSensitive: true}) {
-  return new StringExpression(value, PredicateStringOperator.contains, caseSensitive: caseSensitive);
-}
-/// Query matcher that tests that a column begins with [value].
-///
-/// When assigned to a [Query.where] property, only rows where that property
-/// is a [String] that begins with [value] are returned.
-///
-/// This matcher can be used on [String] types. The flag [caseSensitive] controls whether strings are compared case-sensitively.
-///
-/// Example:Example:
-///
-///       var query = new Query<Employee>()
-///         ..where.name = whereBeginsWith("B");
-dynamic whereBeginsWith(String value, {bool caseSensitive: true}) {
-  return new StringExpression(value, PredicateStringOperator.beginsWith, caseSensitive: caseSensitive);
-}
-
-/// Query matcher that tests that a column does not end with [value].
-///
-/// When assigned to a [Query.where] property, only rows where that [String]
-/// does not end with [value] are returned.
-///
-/// This matcher can be used on [String] types. The flag [caseSensitive] controls whether strings are compared case-sensitively.
-///
-/// Example:
-///
-///       var query = new Query<Employee>()
-///         ..where.name = whereDoesNotEndWith("son");
-dynamic whereDoesNotEndWith(String value, {bool caseSensitive: true}) {
-  return new StringExpression(
-      value, PredicateStringOperator.endsWith,
-      caseSensitive: caseSensitive,
-      invertOperator: true);
-}
-
-/// Query matcher that tests that a column does not contains [value].
-///
-/// When assigned to a [Query.where] property, only rows where that property
-/// does not contains [value] are returned. [value] must be the same type as the property
-/// being assigned.
-///
-/// This matcher can be used on [String] types. The substring [value] must be found in the stored string.
-/// When matching [String] types, the flag [caseSensitive] controls whether strings are compared case-sensitively.
-///
-/// Example:
-///
-///       var query = new Query<Employee>()
-///         ..where.title = whereDoesNotContains("Director");
-///
-dynamic whereDoesNotContain(String value, {bool caseSensitive: true}) {
-  return new StringExpression(
-      value, PredicateStringOperator.contains,
-      caseSensitive: caseSensitive,
-      invertOperator: true);
-}
-
-/// Query matcher that tests that a column does not begins with [value].
-///
-/// When assigned to a [Query.where] property, only rows where that property
-/// is a [String] that does not begins with [value] are returned.
-///
-/// This matcher can be used on [String] types. The flag [caseSensitive] controls whether strings are compared case-sensitively.
-///
-/// Example:Example:
-///
-///       var query = new Query<Employee>()
-///         ..where.name = whereDoesNotBeginsWith("B");
-dynamic whereDoesNotBeginWith(String value, {bool caseSensitive: true}) {
-  return new StringExpression(
-      value, PredicateStringOperator.beginsWith,
-      caseSensitive: caseSensitive,
-      invertOperator: true);
-}
-
-/// Query matcher that tests that a column ends with [value].
-///
-/// When assigned to a [Query.where] property, only rows where that [String]
-/// ends with [value] are returned.
-///
-/// This matcher can be used on [String] types. The flag [caseSensitive] controls whether strings are compared case-sensitively.
-///
-/// Example:
-///
-///       var query = new Query<Employee>()
-///         ..where.name = whereEndsWith("son");
-dynamic whereEndsWith(String value, {bool caseSensitive: true}) {
-  return new StringExpression(value, PredicateStringOperator.endsWith, caseSensitive: caseSensitive);
-}
-
-/// Query matcher that tests that a column's value is in [values].
-///
-/// When assigned to a [Query.where] property, only rows where where the property
-/// value is one of [values] are returned.
-///
-/// This matcher can be used on [String], [int], [double], [bool] and [DateTime] types.
-///
-/// Example:
-///
-///       var query = new Query<Employee>()
-///         ..where.department = whereIn(["Engineering", "HR"]);
-dynamic whereIn(Iterable<dynamic> values) {
-  return new SetMembershipExpression(values.toList());
-}
-
-/// Query matcher that tests that a column is between [lhs] and [rhs].
-///
-/// When assigned to a [Query.where] property, only rows where that property
-/// is between [lhs] and [rhs] are returned. [lhs] and [rhs] must be the same type as the property
-/// being assigned.
-///
-/// This matcher can be used on [int], [String], [double] and [DateTime] types. For [DateTime] properties,
-/// this matcher selects rows where the assigned property is 'later than' [lhs] and 'earlier than' [rhs]. For [String] properties,
-/// rows are selected if the value is alphabetically 'after' [lhs] and 'before' [rhs].
-///
-/// Example:
-///
-///       var query = new Query<Employee>()
-///         ..where.salary = whereBetween(80000, 100000);
-dynamic whereBetween(dynamic lhs, dynamic rhs) {
-  return new RangeExpression(lhs, rhs, true);
-}
-
-/// Query matcher that tests that a column is not between [lhs] and [rhs].
-///
-/// When assigned to a [Query.where] property, only rows where that property
-/// is not between [lhs] and [rhs] are returned. [lhs] and [rhs] must be the same type as the property
-/// being assigned.
-///
-/// This matcher can be used on [int], [String], [double] and [DateTime] types. For [DateTime] properties,
-/// this matcher selects rows where the assigned property is 'later than' [rhs] and 'earlier than' [lhs]. For [String] properties,
-/// rows are selected if the value is alphabetically 'before' [lhs] and 'after' [rhs].
-///
-/// Example:
-///
-///       var query = new Query<Employee>()
-///         ..where.salary = whereOutsideOf(80000, 100000);
-dynamic whereOutsideOf(dynamic lhs, dynamic rhs) {
-  return new RangeExpression(lhs, rhs, false);
-}
-
-/// Query matcher that tests that a relationship is related by [foreignKeyValue].
-///
-/// When assigned to a [Query.where] relationship property, only rows where that relationship
-/// property's primary key is equal to [foreignKeyValue] will be returned. [foreignKeyValue]
-/// must be the same type as the assigned property's primary key.
-///
-/// This matcher can be used on [ManagedObject] types that have [Relate] metadata; i.e., properties that are backed by a foreign key.
-///
-///       var q = new Query<Employee>()
-///         ..where.manager = whereRelatedByValue(managerID);
-dynamic whereRelatedByValue(dynamic foreignKeyValue) {
-  return new ComparisonExpression(
-      foreignKeyValue, PredicateOperator.equalTo);
-}
-
-/// Query matcher that inverts another query matcher.
-///
-/// Creates a matcher that inverts [matcher]. For whatever results would be filtered
-/// by [matcher], the inverted expression both:
-///
-/// - includes the results that would have been excluded
-/// - excludes the results that would have been included
-///
-/// This inversion will not change control flags like checking for case-insensitivity.
-///
-/// For example, the following find's all users not named 'Bob'.
-///
-///       var q = new Query<User>()
-///         ..where.name = whereNot(whereEqualTo("Bob"));
-///
-/// Note: null values are not evaluated. In the previous example, if name
-/// were 'null' for some user, it would *not* be returned by the query.
-///
-dynamic whereNot(dynamic matcher) {
-  if (matcher is! PredicateExpression) {
-    throw new ArgumentError("Invalid argument to 'whereNot'. Must be another matcher, e.g. 'whereEqualTo'.");
-  }
-  return (matcher as PredicateExpression).inverse;
-}
-
-/// Query matcher that tests whether a column value is null.
-///
-/// When assigned to a [Query.where] property, only rows where that
-/// property is null will be returned.
-///
-/// This matcher can be applied to any property type.
-///
-/// Example:
-///
-///       var q = new Query<Employee>()
-///         ..where.manager = whereNull;
-const dynamic whereNull = const NullCheckExpression(true);
-
-/// Query matcher that tests whether a column value is not null.
-///
-/// When assigned to a [Query.where] property, only rows where that
-/// property is not null will be returned.
-///
-/// This matcher can be applied to any property type.
-///
-/// Example:
-///
-///       var q = new Query<Employee>()
-///         ..where.manager = whereNotNull;
-const dynamic whereNotNull = const NullCheckExpression(false);
->>>>>>> f854bbd0
+}