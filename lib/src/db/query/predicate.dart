--- conflicted
+++ resolved
@@ -62,33 +62,11 @@
       return predicateList.first;
     }
 
-<<<<<<< HEAD
-    // If we have duplicate keys anywhere, we need to disambiguiate them.
-=======
     // If we have duplicate keys anywhere, we need to disambiguate them.
->>>>>>> 62306251
     int dupeCounter = 0;
     final allFormatStrings = [];
     final valueMap = <String, dynamic>{};
     for (var predicate in predicateList) {
-<<<<<<< HEAD
-      if (predicate == null) {
-        continue;
-      }
-
-      final duplicateKeys = predicate.parameters?.keys?.where((k) => valueMap.keys.contains(k))?.toList() ?? [];
-
-      if (duplicateKeys.length > 0) {
-        var fmt = predicate.format;
-        Map<String, String> dupeMap = {};
-        duplicateKeys.forEach((key) {
-          final replacementKey = "${key}$dupeCounter";;
-          fmt = fmt.replaceAll(key, replacementKey);
-          dupeMap[key] = replacementKey;
-          dupeCounter ++;
-        });
-
-=======
       final duplicateKeys = predicate.parameters?.keys?.where((k) => valueMap.keys.contains(k))?.toList() ?? [];
 
       if (duplicateKeys.length > 0) {
@@ -102,7 +80,6 @@
         });
 
         allFormatStrings.add(fmt);
->>>>>>> 62306251
         predicate?.parameters?.forEach((key, value) {
           valueMap[dupeMap[key] ?? key] = value;
         });
