import '../managed/backing.dart';
import '../managed/managed.dart';
import 'page.dart';
import 'query.dart';
import 'sort_descriptor.dart';

abstract class QueryMixin<InstanceType extends ManagedObject>
    implements Query<InstanceType> {
  ManagedEntity _entity;
  ManagedEntity get entity =>
      _entity ?? context.dataModel.entityForType(InstanceType);

  int offset = 0;
  int fetchLimit = 0;
  int timeoutInSeconds = 30;
  bool canModifyAllInstances = false;

  QueryPage pageDescriptor;
  List<QuerySortDescriptor> sortDescriptors;
  Map<String, dynamic> valueMap;
  Map<ManagedRelationshipDescription, Query> subQueries;
  QueryPredicate predicate;

<<<<<<< HEAD
=======
  QueryMixin _parentQuery;
  List<String> _resultProperties;
>>>>>>> cb4e662d
  InstanceType _whereBuilder;
  InstanceType _valueObject;

  bool get hasWhereBuilder => _whereBuilder?.backingMap?.isNotEmpty ?? false;

  List<String> _propertiesToFetch;
  List<String> get propertiesToFetch =>
      _propertiesToFetch ?? entity.defaultProperties;

  InstanceType get values {
    if (_valueObject == null) {
      _valueObject = entity.newInstance() as InstanceType;
    }
    return _valueObject;
  }

  void set values(InstanceType obj) {
    _valueObject = obj;
  }

  InstanceType get where {
    if (_whereBuilder == null) {
      _whereBuilder = entity.newInstance() as InstanceType;
      _whereBuilder.backing = new ManagedMatcherBacking();
    }
    return _whereBuilder;
  }

  Query<T> joinOn<T extends ManagedObject>(T m(InstanceType x)) {
    var attr = _relationshipPropertyForProperty(m(where));
    return _createSubquery(attr);
  }

  Query<T> joinMany<T extends ManagedObject>(ManagedSet<T> m(InstanceType x)) {
    var attr = _relationshipPropertyForProperty(m(where));
    return _createSubquery(attr);
  }

<<<<<<< HEAD
    var tracker = new ManagedAccessTrackingBacking();
    var obj = entity.newInstance()..backing = tracker;
    var matchingKey = m(obj as InstanceType) as String;
=======
  ManagedRelationshipDescription _relationshipPropertyForProperty(
      dynamic property) {
    var matchingKey = entity.relationships.keys.firstWhere((key) {
      return identical(where.backingMap[key], property);
    });
>>>>>>> cb4e662d

    return entity.relationships[matchingKey];
  }

  Query _createSubquery(ManagedRelationshipDescription fromRelationship) {
    // Ensure we don't cyclically join
    var parent = _parentQuery;
    while (parent != null) {
      if (parent.subQueries.containsKey(fromRelationship.inverse)) {
        var validJoins = fromRelationship.entity.relationships.values
            .where((r) => !identical(r, fromRelationship))
            .map((r) => "'${r.name}'")
            .join(", ");

<<<<<<< HEAD
    var tracker = new ManagedAccessTrackingBacking();
    var obj = entity.newInstance()..backing = tracker;
    var matchingKey = m(obj as InstanceType) as String;
=======
        throw new QueryException(QueryExceptionEvent.internalFailure,
            message:
                "Invalid cyclic 'Query'. This query joins '${fromRelationship.entity.tableName}' "
                "with '${fromRelationship.inverse.entity.tableName}' on property '${fromRelationship.name}'. "
                "However, '${fromRelationship.inverse.entity.tableName}' "
                "has also joined '${fromRelationship.entity.tableName}' on this property's inverse "
                "'${fromRelationship.inverse.name}' earlier in the 'Query'. "
                "Perhaps you meant to join on another property, such as: ${validJoins}?");
      }

      parent = parent._parentQuery;
    }

    subQueries ??= {};
>>>>>>> cb4e662d

    var subquery = new Query(context);
    (subquery as QueryMixin)
      .._entity = fromRelationship.destinationEntity
      .._parentQuery = this;
    subQueries[fromRelationship] = subquery;

    return subquery;
  }

  void pageBy<T>(T propertyIdentifier(InstanceType x), QuerySortOrder order,
      {T boundingValue}) {
    var tracker = new ManagedAccessTrackingBacking();
    var obj = entity.newInstance()..backing = tracker;
    var propertyName = propertyIdentifier(obj as InstanceType) as String;

    var attribute = entity.attributes[propertyName];
    if (attribute == null) {
      if (entity.relationships[propertyName] != null) {
        throw new QueryException(QueryExceptionEvent.internalFailure,
            message:
                "Property '${propertyName}' cannot be paged on for ${entity.tableName}. "
                "Reason: relationship properties cannot be paged on.");
      } else {
        throw new QueryException(QueryExceptionEvent.internalFailure,
            message:
                "Property '${propertyName}' cannot be paged on for ${entity.tableName}. "
                "Reason: property does not exist for entity.");
      }
    }

    pageDescriptor =
        new QueryPage(order, propertyName, boundingValue: boundingValue);
  }

  void sortBy<T>(T propertyIdentifier(InstanceType x), QuerySortOrder order) {
    var tracker = new ManagedAccessTrackingBacking();
    var obj = entity.newInstance()..backing = tracker;
    var propertyName = propertyIdentifier(obj as InstanceType) as String;

    var attribute = entity.attributes[propertyName];
    if (attribute == null) {
      if (entity.relationships[propertyName] != null) {
        throw new QueryException(QueryExceptionEvent.internalFailure,
            message:
                "Property '${propertyName}' cannot be paged on for ${entity.tableName}. "
                "Reason: relationship properties cannot be paged on.");
      } else {
        throw new QueryException(QueryExceptionEvent.internalFailure,
            message:
                "Property '${propertyName}' cannot be paged on for ${entity.tableName}. "
                "Reason: property does not exist for entity.");
      }
    }

    sortDescriptors ??= <QuerySortDescriptor>[];
    sortDescriptors.add(new QuerySortDescriptor(propertyName, order));
  }

  void returningProperties(List<dynamic> propertyIdentifiers(InstanceType x)) {
    var tracker = new ManagedAccessTrackingBacking();
    var obj = entity.newInstance()..backing = tracker;
    var propertyNames = propertyIdentifiers(obj as InstanceType) as List<String>;

    _propertiesToFetch = propertyNames;
  }

}<|MERGE_RESOLUTION|>--- conflicted
+++ resolved
@@ -21,11 +21,7 @@
   Map<ManagedRelationshipDescription, Query> subQueries;
   QueryPredicate predicate;
 
-<<<<<<< HEAD
-=======
   QueryMixin _parentQuery;
-  List<String> _resultProperties;
->>>>>>> cb4e662d
   InstanceType _whereBuilder;
   InstanceType _valueObject;
 
@@ -55,28 +51,31 @@
   }
 
   Query<T> joinOn<T extends ManagedObject>(T m(InstanceType x)) {
-    var attr = _relationshipPropertyForProperty(m(where));
+    var tracker = new ManagedAccessTrackingBacking();
+    var obj = entity.newInstance()..backing = tracker;
+    var matchingKey = m(obj as InstanceType) as String;
+
+    var attr = entity.relationships[matchingKey];
+    if (attr == null) {
+      throw new QueryException(QueryExceptionEvent.internalFailure, message:
+        "Property '${matchingKey}' is not a relationship or does not exist for ${entity.tableName} in 'joinMany'.");
+    }
+
     return _createSubquery(attr);
   }
 
   Query<T> joinMany<T extends ManagedObject>(ManagedSet<T> m(InstanceType x)) {
-    var attr = _relationshipPropertyForProperty(m(where));
-    return _createSubquery(attr);
-  }
-
-<<<<<<< HEAD
     var tracker = new ManagedAccessTrackingBacking();
     var obj = entity.newInstance()..backing = tracker;
     var matchingKey = m(obj as InstanceType) as String;
-=======
-  ManagedRelationshipDescription _relationshipPropertyForProperty(
-      dynamic property) {
-    var matchingKey = entity.relationships.keys.firstWhere((key) {
-      return identical(where.backingMap[key], property);
-    });
->>>>>>> cb4e662d
 
-    return entity.relationships[matchingKey];
+    var attr = entity.relationships[matchingKey];
+    if (attr == null) {
+      throw new QueryException(QueryExceptionEvent.internalFailure, message:
+        "Property '${matchingKey}' is not a relationship or does not exist for ${entity.tableName} in 'joinMany'.");
+    }
+
+    return _createSubquery(attr);
   }
 
   Query _createSubquery(ManagedRelationshipDescription fromRelationship) {
@@ -89,11 +88,6 @@
             .map((r) => "'${r.name}'")
             .join(", ");
 
-<<<<<<< HEAD
-    var tracker = new ManagedAccessTrackingBacking();
-    var obj = entity.newInstance()..backing = tracker;
-    var matchingKey = m(obj as InstanceType) as String;
-=======
         throw new QueryException(QueryExceptionEvent.internalFailure,
             message:
                 "Invalid cyclic 'Query'. This query joins '${fromRelationship.entity.tableName}' "
@@ -108,7 +102,6 @@
     }
 
     subQueries ??= {};
->>>>>>> cb4e662d
 
     var subquery = new Query(context);
     (subquery as QueryMixin)
