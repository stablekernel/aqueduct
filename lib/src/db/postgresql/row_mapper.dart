import '../db.dart';
import 'entity_table.dart';
import 'predicate_builder.dart';
import 'property_mapper.dart';

class RowMapper extends PostgresMapper
    with PredicateBuilder, EntityTableMapper {
  RowMapper(this.type, this.joiningProperty, List<String> propertiesToFetch,
      {this.predicate, this.whereBuilder}) {
    returningOrderedMappers =
        PropertyToColumnMapper.fromKeys(this, entity, propertiesToFetch);
  }

  RowMapper.implicit(this.type, this.joiningProperty) {
    returningOrderedMappers = [];
  }

  ManagedRelationshipDescription joiningProperty;
  EntityTableMapper originatingTable;
  PersistentJoinType type;
  ManagedObject whereBuilder;
  QueryPredicate predicate;
  QueryPredicate _joinCondition;

  ManagedEntity get entity => joiningProperty.inverse.entity;

  ManagedRelationshipDescription get foreignKeyProperty =>
      joiningProperty.relationshipType == ManagedRelationshipType.belongsTo
<<<<<<< HEAD
          ? joiningProperty
          : joiningProperty.inverse;

  ManagedRelationshipDescription get primaryKeyProperty {
    if (identical(foreignKeyProperty, joiningProperty)) {
      var parentEntity = joiningProperty.inverse.entity;
      return parentEntity.properties[parentEntity.primaryKey];
    }

    return joiningProperty;
  }
=======
        ? joiningProperty : joiningProperty.inverse;
>>>>>>> 589c5624

  Map<String, dynamic> get substitutionVariables {
    var variables = joinCondition.parameters ?? {};
    returningOrderedMappers.where((p) => p is RowMapper).forEach((p) {
      variables.addAll((p as RowMapper).substitutionVariables);
    });
    matcherExpressions
        .where((expr) => !identical(expr.table, this))
        .forEach((expr) {
      if (expr.predicate?.parameters != null) {
        variables.addAll(expr.predicate.parameters);
      }
    });

    return variables;
  }

  List<PropertyToColumnMapper> get flattened {
    return returningOrderedMappers.fold([], (prev, c) {
      if (c is RowMapper) {
        prev.addAll(c.flattened);
      } else {
        prev.add(c);
      }
      return prev;
    });
  }

  void _buildMatcher() {
    _implicitRowMappers = <RowMapper>[];
    _matcherExpressions =
        propertyExpressionsFromObject(whereBuilder, _implicitRowMappers);

    // Check implicit row mappers for cycles
    for (var implicitRowMapper in _implicitRowMappers) {
      var parentTable = originatingTable;
      while (parentTable != null) {
        var inverseMapper = parentTable.returningOrderedMappers.reversed
            .where((pm) => pm is RowMapper)
            .firstWhere((pm) {
          return identical(implicitRowMapper.joiningProperty.inverse,
              (pm as RowMapper).joiningProperty);
        }, orElse: () => null);

        if (inverseMapper != null) {
          throw new QueryException(QueryExceptionEvent.internalFailure,
              message:
                  "Invalid cyclic 'Query'. This query would join on the same table and foreign key twice. "
                  "The offending query has a 'where' matcher on '${implicitRowMapper.entity.tableName}.${implicitRowMapper.joiningProperty.name}'"
                  ", but this matcher should be on a parent 'Query' Move the matcher earlier in the 'Query'.");
        }

        if (parentTable is RowMapper) {
          parentTable = (parentTable as RowMapper).originatingTable;
        } else {
          parentTable = null;
        }
      }
    }

    addRowMappers(_implicitRowMappers, areImplicit: true);
  }

  List<RowMapper> _implicitRowMappers;
  List<RowMapper> get implicitRowMappers {
    if (_implicitRowMappers == null) {
      _buildMatcher();
    }

    return _implicitRowMappers;
  }

  List<PropertyExpression> _matcherExpressions;
  List<PropertyExpression> get matcherExpressions {
    if (_matcherExpressions == null) {
      _buildMatcher();
    }

    return _matcherExpressions;
  }

  QueryPredicate get joinCondition {
    if (_joinCondition == null) {
      PropertyToColumnMapper leftMapper, rightMapper;
      if (identical(foreignKeyProperty, joiningProperty)) {
<<<<<<< HEAD
        leftMapper =
            new PropertyToColumnMapper(originatingTable, joiningProperty);
        rightMapper = new PropertyToColumnMapper(
            this, joiningProperty.entity.primaryKeyAttribute);
      } else {
        leftMapper = new PropertyToColumnMapper(
            originatingTable, originatingTable.entity.primaryKeyAttribute);
=======
        leftMapper = new PropertyToColumnMapper(originatingTable, joiningProperty);
        rightMapper = new PropertyToColumnMapper(this, joiningProperty.entity.primaryKeyAttribute);
      } else {
        leftMapper = new PropertyToColumnMapper(originatingTable, originatingTable.entity.primaryKeyAttribute);
>>>>>>> 589c5624
        rightMapper = new PropertyToColumnMapper(this, joiningProperty.inverse);
      }

      var leftColumn = leftMapper.columnName(withTableNamespace: true);
      var rightColumn = rightMapper.columnName(withTableNamespace: true);
      var joinPredicate = new QueryPredicate("$leftColumn=$rightColumn", null);
      var filterPredicates = matcherExpressions
          .where((expr) => identical(expr.table, this))
          .map((expr) => expr.predicate)
          .toList();
      filterPredicates.add(joinPredicate);
      if (predicate != null) {
        filterPredicates.add(predicate);
      }
      _joinCondition = QueryPredicate.andPredicates(filterPredicates);
    }

    return _joinCondition;
  }

<<<<<<< HEAD
  void addRowMappers(List<RowMapper> rowMappers, {bool areImplicit: false}) {
    rowMappers.forEach((r) {
      r.originatingTable = this;

      if (!areImplicit) {
        returningOrderedMappers.where((m) {
          if (m is PropertyToColumnMapper) {
            return identical(m.property, r.joiningProperty);
          }

          return false;
        }).forEach((m) {
          (m as PropertyToColumnMapper).foreignKeyColumnWillBePopulatedByJoin =
              true;
        });
      }
=======
  void addRowMappers(List<RowMapper> rowMappers) {
    rowMappers.forEach((r) {
      r.originatingTable = this;
      returningOrderedMappers.removeWhere((m) {
        if (m is PropertyToColumnMapper) {
          return identical(m.property, r.joiningProperty);
        }

        return false;
      });
>>>>>>> 589c5624
    });
    returningOrderedMappers.addAll(rowMappers);
  }

  String get innerSelectString {
    var nestedJoins = returningOrderedMappers
        .where((m) => m is RowMapper)
        .map((rm) => (rm as RowMapper).joinString)
        .join(" ");

    var flattenedColumns = flattened;
    var columnsWithNamespace = flattenedColumns
        .map((p) => p.columnName(withTableNamespace: true))
        .join(",");
    var columnsWithoutNamespace =
        flattenedColumns.map((p) => p.columnName()).join(",");

    var outerWhere = QueryPredicate.andPredicates(matcherExpressions
        .where((expr) => !identical(expr.table, this))
        .map((expr) => expr.predicate));
    var outerWhereString = "";
    if (outerWhere != null) {
      outerWhereString = " WHERE ${outerWhere.format}";
    }

    var selectString =
        "SELECT $columnsWithNamespace FROM $tableDefinition $nestedJoins";
    var alias = "${tableReference}(${columnsWithoutNamespace})";
    return "LEFT OUTER JOIN ($selectString$outerWhereString) $alias ON ${joinCondition.format}";
  }

  String get joinString {
    if (implicitRowMappers.length > 0) {
      return innerSelectString;
    }

    var thisJoin =
        "LEFT OUTER JOIN ${tableDefinition} ON ${joinCondition.format}";

    if (returningOrderedMappers.any((p) => p is RowMapper)) {
      var nestedJoins =
          returningOrderedMappers.where((p) => p is RowMapper).map((p) {
        return (p as RowMapper).joinString;
      }).toList();
      nestedJoins.insert(0, thisJoin);
      return nestedJoins.join(" ");
    }

    return thisJoin;
  }

  bool get isToMany {
    return joiningProperty.relationshipType == ManagedRelationshipType.hasMany;
  }

  bool representsRelationship(ManagedRelationshipDescription relationship) {
<<<<<<< HEAD
    return joiningProperty.destinationEntity ==
            relationship.destinationEntity &&
=======
    return joiningProperty.destinationEntity == relationship.destinationEntity &&
>>>>>>> 589c5624
        joiningProperty.entity == relationship.entity &&
        joiningProperty.name == relationship.name;
  }

  String generateTableAlias() {
    return originatingTable.generateTableAlias();
<<<<<<< HEAD
  }

  String toString() {
    return "RowMapper on $joiningProperty: $returningOrderedMappers";
=======
>>>>>>> 589c5624
  }
}<|MERGE_RESOLUTION|>--- conflicted
+++ resolved
@@ -26,7 +26,6 @@
 
   ManagedRelationshipDescription get foreignKeyProperty =>
       joiningProperty.relationshipType == ManagedRelationshipType.belongsTo
-<<<<<<< HEAD
           ? joiningProperty
           : joiningProperty.inverse;
 
@@ -38,9 +37,6 @@
 
     return joiningProperty;
   }
-=======
-        ? joiningProperty : joiningProperty.inverse;
->>>>>>> 589c5624
 
   Map<String, dynamic> get substitutionVariables {
     var variables = joinCondition.parameters ?? {};
@@ -126,7 +122,6 @@
     if (_joinCondition == null) {
       PropertyToColumnMapper leftMapper, rightMapper;
       if (identical(foreignKeyProperty, joiningProperty)) {
-<<<<<<< HEAD
         leftMapper =
             new PropertyToColumnMapper(originatingTable, joiningProperty);
         rightMapper = new PropertyToColumnMapper(
@@ -134,12 +129,6 @@
       } else {
         leftMapper = new PropertyToColumnMapper(
             originatingTable, originatingTable.entity.primaryKeyAttribute);
-=======
-        leftMapper = new PropertyToColumnMapper(originatingTable, joiningProperty);
-        rightMapper = new PropertyToColumnMapper(this, joiningProperty.entity.primaryKeyAttribute);
-      } else {
-        leftMapper = new PropertyToColumnMapper(originatingTable, originatingTable.entity.primaryKeyAttribute);
->>>>>>> 589c5624
         rightMapper = new PropertyToColumnMapper(this, joiningProperty.inverse);
       }
 
@@ -160,7 +149,6 @@
     return _joinCondition;
   }
 
-<<<<<<< HEAD
   void addRowMappers(List<RowMapper> rowMappers, {bool areImplicit: false}) {
     rowMappers.forEach((r) {
       r.originatingTable = this;
@@ -177,18 +165,6 @@
               true;
         });
       }
-=======
-  void addRowMappers(List<RowMapper> rowMappers) {
-    rowMappers.forEach((r) {
-      r.originatingTable = this;
-      returningOrderedMappers.removeWhere((m) {
-        if (m is PropertyToColumnMapper) {
-          return identical(m.property, r.joiningProperty);
-        }
-
-        return false;
-      });
->>>>>>> 589c5624
     });
     returningOrderedMappers.addAll(rowMappers);
   }
@@ -245,24 +221,16 @@
   }
 
   bool representsRelationship(ManagedRelationshipDescription relationship) {
-<<<<<<< HEAD
     return joiningProperty.destinationEntity ==
             relationship.destinationEntity &&
-=======
-    return joiningProperty.destinationEntity == relationship.destinationEntity &&
->>>>>>> 589c5624
         joiningProperty.entity == relationship.entity &&
         joiningProperty.name == relationship.name;
   }
 
   String generateTableAlias() {
     return originatingTable.generateTableAlias();
-<<<<<<< HEAD
-  }
 
   String toString() {
     return "RowMapper on $joiningProperty: $returningOrderedMappers";
-=======
->>>>>>> 589c5624
   }
 }