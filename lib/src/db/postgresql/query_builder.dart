import 'package:aqueduct/src/db/postgresql/builders/sort.dart';
import 'package:aqueduct/src/db/postgresql/builders/table.dart';
import 'package:aqueduct/src/db/postgresql/builders/value.dart';
import 'package:aqueduct/src/db/postgresql/postgresql_query.dart';

import '../db.dart';
import 'row_instantiator.dart';
import 'package:aqueduct/src/db/managed/relationship_type.dart';

class PostgresQueryBuilder extends TableBuilder {
  static const String valueKeyPrefix = "v_";

  PostgresQueryBuilder(PostgresQuery query) : super(query) {
    (query.valueMap ?? query.values?.backing?.contents).forEach((key, value) {
      addColumnValueBuilder(key, value);
    });

    columnValueMappers.forEach((cv) {
      variables[cv.columnName(withPrefix: valueKeyPrefix)] = cv.value;
    });
    finalize(variables);
  }

  final Map<String, dynamic> variables = {};

  final List<ColumnValueBuilder> columnValueMappers = [];

<<<<<<< HEAD
  bool get containsJoins => returning.reversed.any((p) => p is TableBuilder);
=======
  String get whereClause {
    if (finalizedPredicate?.format == null) {
      return null;
    }
    if (finalizedPredicate.format.isEmpty) {
      return null;
    }
    return finalizedPredicate.format;
  }
>>>>>>> 62306251

  void addColumnValueBuilder(String key, dynamic value) {
    final builder = _createColumnValueBuilder(key, value);
    columnValueMappers.add(builder);
    variables[builder.columnName(withPrefix: valueKeyPrefix)] = builder.value;
  }

  List<ManagedObject> instancesForRows(List<List<dynamic>> rows) {
    final instantiator = new RowInstantiator(this, returning);
    return instantiator.instancesForRows(rows);
  }

  String get whereClauseString => predicate?.format;

  String get updateValueString {
    return columnValueMappers.map((m) {
      var columnName = m.columnName();
      var variableName = m.columnName(withPrefix: "@$valueKeyPrefix", withTypeSuffix: true);
      return "$columnName=$variableName";
    }).join(",");
  }

  String get valuesColumnString {
    return columnValueMappers.map((c) => c.columnName()).join(",");
  }

  String get insertionValueString {
    return columnValueMappers.map((c) => c.columnName(withTypeSuffix: true, withPrefix: "@$valueKeyPrefix")).join(",");
  }

  @override
  String get joinString {
    return returning.where((e) => e is TableBuilder).map((e) => (e as TableBuilder).joinString).join(" ");
  }

  String get returningColumnString {
    return returningFlattened.map((p) => p.columnName(withTableNamespace: containsJoins)).join(",");
  }

  String get orderByString {
    var allSortMappers = new List<ColumnSortBuilder>.from(columnSortBuilders);

    var nestedSorts =
        returning.where((m) => m is TableBuilder).expand((m) => (m as TableBuilder).columnSortBuilders);
    allSortMappers.addAll(nestedSorts);

    if (allSortMappers.length == 0) {
      return "";
    }

    return "ORDER BY ${allSortMappers.map((s) => s.orderByString).join(",")}";
  }

  ColumnValueBuilder _createColumnValueBuilder(String key, dynamic value) {
    var property = entity.properties[key];
    if (property == null) {
      throw new ArgumentError("Invalid query. Column '$key' does not exist for table '${entity.tableName}'");
    }

    if (property is ManagedRelationshipDescription) {
      if (property.relationshipType != ManagedRelationshipType.belongsTo) {
        return null;
      }

      if (value != null) {
        if (value is ManagedObject || value is Map) {
          return new ColumnValueBuilder(this, property, value[property.destinationEntity.primaryKey]);
        }

        throw new ArgumentError("Invalid query. Column '$key' in '${entity.tableName}' does not exist. "
            "'$key' recognized as ORM relationship. Provided value must be 'Map' "
            "or ${property.destinationEntity.name}.");
      }
    }

<<<<<<< HEAD
    return new ColumnValueBuilder(this, property, value);
=======
    return new PropertyValueMapper(this, property, valueMap[key]);
  }

  QueryPredicate predicateFrom(
      List<QueryExpression<dynamic>> expressions, List<QueryPredicate> predicates, List<RowMapper> createdImplicitRowMappers) {
    var matchers = propertyExpressionsFromObject(expressions, createdImplicitRowMappers);
    var allPredicates = matchers.expand((p) => [p.predicate]).toList();
    allPredicates.addAll(predicates.where((p) => p != null));
    return QueryPredicate.and(allPredicates);
  }

  int aliasCounter = 0;

  @override
  String generateTableAlias() {
    tableAlias ??= "t0";
    aliasCounter++;
    return "t$aliasCounter";
>>>>>>> 62306251
  }
}<|MERGE_RESOLUTION|>--- conflicted
+++ resolved
@@ -25,19 +25,16 @@
 
   final List<ColumnValueBuilder> columnValueMappers = [];
 
-<<<<<<< HEAD
   bool get containsJoins => returning.reversed.any((p) => p is TableBuilder);
-=======
   String get whereClause {
-    if (finalizedPredicate?.format == null) {
+    if (predicate?.format == null) {
       return null;
     }
-    if (finalizedPredicate.format.isEmpty) {
+    if (predicate.format.isEmpty) {
       return null;
     }
-    return finalizedPredicate.format;
+    return predicate.format;
   }
->>>>>>> 62306251
 
   void addColumnValueBuilder(String key, dynamic value) {
     final builder = _createColumnValueBuilder(key, value);
@@ -113,27 +110,6 @@
       }
     }
 
-<<<<<<< HEAD
     return new ColumnValueBuilder(this, property, value);
-=======
-    return new PropertyValueMapper(this, property, valueMap[key]);
-  }
-
-  QueryPredicate predicateFrom(
-      List<QueryExpression<dynamic>> expressions, List<QueryPredicate> predicates, List<RowMapper> createdImplicitRowMappers) {
-    var matchers = propertyExpressionsFromObject(expressions, createdImplicitRowMappers);
-    var allPredicates = matchers.expand((p) => [p.predicate]).toList();
-    allPredicates.addAll(predicates.where((p) => p != null));
-    return QueryPredicate.and(allPredicates);
-  }
-
-  int aliasCounter = 0;
-
-  @override
-  String generateTableAlias() {
-    tableAlias ??= "t0";
-    aliasCounter++;
-    return "t$aliasCounter";
->>>>>>> 62306251
   }
 }