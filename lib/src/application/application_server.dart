import 'dart:async';
import 'dart:io';
import 'dart:mirrors';

import 'package:logging/logging.dart';
import '../http/request.dart';
import 'package:aqueduct/src/application/channel.dart';
import '../http/request_controller.dart';
import 'application.dart';
import 'application_configuration.dart';
import 'package:stack_trace/stack_trace.dart';

<<<<<<< HEAD
/// Manages listening for HTTP requests and delivering them to [ApplicationChannel] instances.
///
/// An Aqueduct application creates instances of this type to pair an HTTP server and an
/// instance of an application-specific [ApplicationChannel]. Instances are created by [Application]
=======
/// Listens for HTTP requests and delivers them to its [ApplicationChannel] instance.
///
/// An Aqueduct application creates instances of this type to pair an HTTP server and an
/// instance of an [ApplicationChannel] subclass. Instances are created by [Application]
>>>>>>> a76c54a6
/// and shouldn't be created otherwise.
class ApplicationServer {
  /// Creates a new server that sending requests to [channelType].
  ///
  /// You should not need to invoke this method directly.
  ApplicationServer(ClassMirror channelType, this.configuration, this.identifier, {this.captureStack: false}) {
    channel = channelType.newInstance(new Symbol(""), []).reflectee;
    channel.server = this;
    channel.configuration = configuration;
  }
<<<<<<< HEAD

=======
>>>>>>> a76c54a6

  /// The configuration this instance used to start its [channel].
  ApplicationConfiguration configuration;

  /// The underlying [HttpServer].
  HttpServer server;

  /// The instance of [ApplicationChannel] serving requests.
  ApplicationChannel channel;

<<<<<<< HEAD
=======
  /// The cached entrypoint of [channel].
>>>>>>> a76c54a6
  RequestController entryPoint;

  /// Used during debugging to capture the stacktrace better for asynchronous calls.
  ///
  /// Defaults to false.
  bool captureStack;

<<<<<<< HEAD
  /// Target for sending messages to other [ApplicationChannel] isolates.
=======
  /// Target for sending messages to other [ApplicationChannel.messageHub]s.
>>>>>>> a76c54a6
  ///
  /// Events are added to this property by instances of [ApplicationMessageHub] and should not otherwise be used.
  EventSink<dynamic> hubSink;

  /// Whether or not this server requires an HTTPS listener.
  bool get requiresHTTPS => _requiresHTTPS;
  bool _requiresHTTPS = false;

  /// The unique identifier of this instance.
  ///
  /// Each instance has its own identifier, a numeric value starting at 1, to identify it
  /// among other instances.
  int identifier;

  /// The logger of this instance
  Logger get logger => new Logger("aqueduct");

  /// Starts this instance, allowing it to receive HTTP requests.
  ///
<<<<<<< HEAD
  /// Do not invoke this method directly, [Application] instances are responsible
  /// for calling this method.
  Future start({bool shareHttpServer: false}) async {
    logger.fine("ApplicationServer($identifier).start entry");

    await channel.willOpen();
=======
  /// Do not invoke this method directly.
  Future start({bool shareHttpServer: false}) async {
    logger.fine("ApplicationServer($identifier).start entry");

    await channel.prepare();
>>>>>>> a76c54a6

    entryPoint = channel.entryPoint;
    entryPoint.prepare();

    logger.fine("ApplicationServer($identifier).start binding HTTP");
    var securityContext = channel.securityContext;
    if (securityContext != null) {
      _requiresHTTPS = true;

      server = await HttpServer.bindSecure(configuration.address,
          configuration.port, securityContext,
          requestClientCertificate: configuration.isUsingClientCertificate,
          v6Only: configuration.isIpv6Only,
          shared: shareHttpServer);
    } else {
      _requiresHTTPS = false;

      server = await HttpServer.bind(
          configuration.address, configuration.port,
          v6Only: configuration.isIpv6Only, shared: shareHttpServer);
    }

    logger.fine("ApplicationServer($identifier).start bound HTTP");
    return didOpen();
  }

  /// Closes this HTTP server and channel.
  Future close() async {
    logger.fine("ApplicationServer($identifier).close Closing HTTP listener");
    await server?.close(force: true);
    logger.fine("ApplicationServer($identifier).close Closing channel");
    await channel?.close();

    // This is actually closed by channel.messageHub.close, but this shuts up the analyzer.
    hubSink?.close();
    logger.fine("ApplicationServer($identifier).close Closing complete");
  }

  /// Invoked when this server becomes ready receive requests.
  ///
<<<<<<< HEAD
  /// [ApplicationChannel.didOpen] is invoked after this opening has completed.
=======
  /// [ApplicationChannel.willStartReceivingRequests] is invoked after this opening has completed.
>>>>>>> a76c54a6
  Future didOpen() async {
    server.serverHeader = "aqueduct/${this.identifier}";

    logger.fine("ApplicationServer($identifier).didOpen start listening");
    if (captureStack) {
      server.map((baseReq) => new Request(baseReq)).listen((req) {
        Chain.capture(() {
          entryPoint.receive(req);
        });
      });
    } else {
      server.map((baseReq) => new Request(baseReq)).listen(entryPoint.receive);
    }

<<<<<<< HEAD
    channel.didOpen();
=======
    channel.willStartReceivingRequests();
>>>>>>> a76c54a6
    logger.info("Server aqueduct/$identifier started.");
  }

  void sendApplicationEvent(dynamic event) {
    // By default, do nothing
  }
}<|MERGE_RESOLUTION|>--- conflicted
+++ resolved
@@ -10,17 +10,10 @@
 import 'application_configuration.dart';
 import 'package:stack_trace/stack_trace.dart';
 
-<<<<<<< HEAD
-/// Manages listening for HTTP requests and delivering them to [ApplicationChannel] instances.
-///
-/// An Aqueduct application creates instances of this type to pair an HTTP server and an
-/// instance of an application-specific [ApplicationChannel]. Instances are created by [Application]
-=======
 /// Listens for HTTP requests and delivers them to its [ApplicationChannel] instance.
 ///
 /// An Aqueduct application creates instances of this type to pair an HTTP server and an
 /// instance of an [ApplicationChannel] subclass. Instances are created by [Application]
->>>>>>> a76c54a6
 /// and shouldn't be created otherwise.
 class ApplicationServer {
   /// Creates a new server that sending requests to [channelType].
@@ -31,10 +24,6 @@
     channel.server = this;
     channel.configuration = configuration;
   }
-<<<<<<< HEAD
-
-=======
->>>>>>> a76c54a6
 
   /// The configuration this instance used to start its [channel].
   ApplicationConfiguration configuration;
@@ -45,10 +34,7 @@
   /// The instance of [ApplicationChannel] serving requests.
   ApplicationChannel channel;
 
-<<<<<<< HEAD
-=======
   /// The cached entrypoint of [channel].
->>>>>>> a76c54a6
   RequestController entryPoint;
 
   /// Used during debugging to capture the stacktrace better for asynchronous calls.
@@ -56,11 +42,7 @@
   /// Defaults to false.
   bool captureStack;
 
-<<<<<<< HEAD
-  /// Target for sending messages to other [ApplicationChannel] isolates.
-=======
   /// Target for sending messages to other [ApplicationChannel.messageHub]s.
->>>>>>> a76c54a6
   ///
   /// Events are added to this property by instances of [ApplicationMessageHub] and should not otherwise be used.
   EventSink<dynamic> hubSink;
@@ -80,20 +62,11 @@
 
   /// Starts this instance, allowing it to receive HTTP requests.
   ///
-<<<<<<< HEAD
-  /// Do not invoke this method directly, [Application] instances are responsible
-  /// for calling this method.
-  Future start({bool shareHttpServer: false}) async {
-    logger.fine("ApplicationServer($identifier).start entry");
-
-    await channel.willOpen();
-=======
   /// Do not invoke this method directly.
   Future start({bool shareHttpServer: false}) async {
     logger.fine("ApplicationServer($identifier).start entry");
 
     await channel.prepare();
->>>>>>> a76c54a6
 
     entryPoint = channel.entryPoint;
     entryPoint.prepare();
@@ -134,11 +107,7 @@
 
   /// Invoked when this server becomes ready receive requests.
   ///
-<<<<<<< HEAD
-  /// [ApplicationChannel.didOpen] is invoked after this opening has completed.
-=======
   /// [ApplicationChannel.willStartReceivingRequests] is invoked after this opening has completed.
->>>>>>> a76c54a6
   Future didOpen() async {
     server.serverHeader = "aqueduct/${this.identifier}";
 
@@ -153,11 +122,7 @@
       server.map((baseReq) => new Request(baseReq)).listen(entryPoint.receive);
     }
 
-<<<<<<< HEAD
-    channel.didOpen();
-=======
     channel.willStartReceivingRequests();
->>>>>>> a76c54a6
     logger.info("Server aqueduct/$identifier started.");
   }
 
