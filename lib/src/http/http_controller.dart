import 'dart:async';
import 'dart:io';
import 'dart:mirrors';

import 'package:analyzer/analyzer.dart';

import 'http.dart';
import 'http_controller_internal.dart';

/// Base class for grouping response logic for a group of endpoints.
///
/// Instances of this class respond to HTTP requests. This class must be subclassed to provide any behavior.
/// Instances are typically the last [RequestController] in a series of controllers. A new [HTTPController] instance must be created for each [Request],
/// therefore they must be added to a series of [RequestController]s with [generate]. A [Request] must have passed through a [Router]
/// prior to being delivered to an [HTTPController].
///
/// The primary responsibility of an [HTTPController] is receive [Request]s and map the [Request] to an individual 'responder method'
/// to generate a response. A responder method returns a [Response] wrapped in a [Future] and must have [HTTPMethod] metadata (e.g., [httpGet]
/// or [httpPost]). It may also have [HTTPPath], [HTTPQuery] and [HTTPHeader] parameters.
///
/// [Request]s sent to an [HTTPController] have already been routed according to their path by a [Router]. An [HTTPController] does further routing
/// based on the HTTP method and path variables of the [Request].
///
/// An [HTTPController] typically receives a group of routes from a [Router] that refer to a resource collection or individual resource. For example,
/// consider the following route:
///
///         router
///           .route("/users/[:id]")
///           .generate(() => new UserController());
///
/// The requests `/users` and `/users/1` are both routed to an instance of `UserController` (a subclass of `HTTPController`) in this example. Responder methods
/// would be implemented in `UserController` to handle both the collection (`/users`) and individual resource (`/users/1`) cases for each supported HTTP method the
/// controller wants to provide.
///
/// In the above example, a `UserController` would implement both `GET /users`, `GET /users/:id`, and `POST /users/` like so:
///
///         class UserController extends HTTPController {
///           // invoked for GET /users
///           @httpGet
///           Future<Response> getAllUsers() async
///             => new Response.ok(await fetchAllUsers());
///
///           // invoked for GET /users/[0-9]+
///           @httpGet
///           Future<Response> getOneUser(@HTTPPath("id") int id) async =>
///             new Response.ok(await fetchOneUser(id));
///
///           // invoked for POST /users
///           @httpPost
///           Future<Response> createUser() async =>
///             return new Response.ok(await createUserFromBody(request.body.asMap()));
///         }
///
/// The responder method is selected by first evaluating the HTTP method of the incoming [Request]. If no such method exists - here, for example, there
/// are not [httpPut] or [httpDelete] responder methods - a 405 status code is returned.
///
/// After evaluating the HTTP method, path variables (using the `:variableName` syntax in `Router`) are evaluated next.
/// If there are no path variables (e.g., `/users`), the responder method with no `HTTPPath` arguments is selected. Responder methods
/// with `HTTPPath` parameters must have the exact number and matching names for each path variable parsed in the request. In the above example,
/// the path variable is named `id` in [Router.route] and therefore the argument to [HTTPPath] is `id`.
///
/// If there is no responder method match for the incoming request's path variables, a 404 is returned and no responder method is invoked.
///
/// Responder methods may also have [HTTPHeader] and [HTTPQuery] parameters. Parameters in the positional parameters
/// of a responder method are required; if the header or query value is omitted from a request,
/// no responder method is selected and a 400 status code is returned.
///
/// [HTTPHeader] and [HTTPQuery] parameters in the optional part of a method signature are optional;
/// if the header or query value is omitted from the request, the responder method is still invoked
/// and those parameters are null. For example, the following requires that the request always contain
/// the header `X-Required`, which will be parsed to `int` and available in `requiredValue`. If it contains `email` in the query string,
/// that value will be available in `emailFilter` when this method is invoked. If it does not, the `emailFilter` is null.
///
///         class UserController extends HTTPController {
///           @httpGet
///           Future<Response> getAllUsers(
///             @HTTPHeader("X-Required") int requiredValue,
///             {@HTTPQuery("email") String emailFilter}) async {
///               ...
///           }
///         }
///
/// [HTTPController] subclasses may also declare properties that are marked with [HTTPHeader] and [HTTPQuery], in which case
/// all responder methods accept those header and query values.
///
///       class UserController extends RequestController {
///         @HTTPHeader("X-Opt") String optionalHeader;
///
///         @httpGet getUser(@HTTPPath ("id") int userID) async {
///           optionalHeader == request.innerRequest.headers["x-opt"]; // true
///
///           return new Response.ok(await userWithID(userID));
///         }
///       }
///
/// Properties are optional by default. [requiredHTTPParameter] will mark them as required for all responder methods.
///
/// An instance of this type will decode the [Request.body] prior to invoking a responder method.
///
/// See further documentation on https://stablekernel.github.io/aqueduct under HTTP guides.
///
@cannotBeReused
abstract class HTTPController extends RequestController {
  static ContentType _applicationWWWFormURLEncodedContentType =
      new ContentType("application", "x-www-form-urlencoded");

  /// The request being processed by this [HTTPController].
  ///
  /// It is this [HTTPController]'s responsibility to return a [Response] object for this request. Responder methods
  /// may access this request to determine how to respond to it.
  Request request;

  /// Parameters parsed from the URI of the request, if any exist.
  ///
  /// These values are attached by a [Router] instance that precedes this [RequestController]. Is null
  /// if no [Router] preceded the controller and is the empty map if there are no values. The keys
  /// are the case-sensitive name of the path variables as defined by [Router.route].
  Map<String, String> get pathVariables => request.path?.variables;

  /// Types of content this [HTTPController] will accept.
  ///
  /// By default, a resource controller will accept 'application/json' and 'application/x-www-form-urlencoded' requests.
  /// If a request is sent to an instance of [HTTPController] and has an HTTP request body,
  /// but the Content-Type of the request isn't within this list, the [HTTPController]
  /// will automatically respond with an Unsupported Media Type response.
  List<ContentType> acceptedContentTypes = [
    ContentType.JSON,
    _applicationWWWFormURLEncodedContentType
  ];

  /// The default content type of responses from this [HTTPController].
  ///
  /// If the [Response.contentType] has not explicitly been set by a responder method in this controller, the controller will set
  /// that property with this value. Defaults to "application/json".
  ContentType responseContentType = ContentType.JSON;

  /// Executed prior to handling a request, but after the [request] has been set.
  ///
  /// This method is used to do pre-process setup and filtering. The [request] will be set, but its body will not be decoded
  /// nor will the appropriate responder method be selected yet. By default, returns the request. If this method returns a [Response], this
  /// controller will stop processing the request and immediately return the [Response] to the HTTP client.
  ///
  /// May not return any other [Request] than [req].
  Future<RequestOrResponse> willProcessRequest(Request req) async {
    return req;
  }

  /// Callback to indicate when a request body has been processed.
  ///
  /// This method is called after the body has been processed by the decoder, but prior to the request being
  /// handled by the selected responder method. If there is no HTTP request body,
  /// this method is not called.
  void didDecodeRequestBody(HTTPRequestBody decodedObject) {}

  /// Returns a [Response] for missing [HTTPParameter]s.
  ///
  /// This method is invoked by this instance when [HTTPParameter]s (like [HTTPQuery] or [HTTPHeader]s)
  /// are required, but not included in a request. The return value of this method will
  /// be sent back to the requesting client to signify the missing parameters.
  ///
  /// By default, this method returns a response with status code 400 and each missing header
  /// or query parameter is listed under the key "error" in a JSON object.
  ///
  /// This method can be overridden by subclasses to provide a different response.
  Response responseForMissingParameters(
      List<HTTPControllerMissingParameter> params) {
    var missingHeaders = params
        .where((p) => p.type == HTTPControllerMissingParameterType.header)
        .map((p) => p.externalName)
        .toList();
    var missingQueryParameters = params
        .where((p) => p.type == HTTPControllerMissingParameterType.query)
        .map((p) => p.externalName)
        .toList();

    StringBuffer missings = new StringBuffer();
    if (missingQueryParameters.isNotEmpty) {
      var missingQueriesString =
          missingQueryParameters.map((p) => "'${p}'").join(", ");
      missings.write("Missing query value(s): ${missingQueriesString}.");
    }
    if (missingQueryParameters.isNotEmpty && missingHeaders.isNotEmpty) {
      missings.write(" ");
    }
    if (missingHeaders.isNotEmpty) {
      var missingHeadersString = missingHeaders.map((p) => "'${p}'").join(", ");
      missings.write("Missing header(s): ${missingHeadersString}.");
    }

    return new Response.badRequest(body: {"error": missings.toString()});
  }

  bool _requestContentTypeIsSupported(Request req) {
    var incomingContentType = request.innerRequest.headers.contentType;
    return acceptedContentTypes.firstWhere((ct) {
          return ct.primaryType == incomingContentType.primaryType &&
              ct.subType == incomingContentType.subType;
        }, orElse: () => null) !=
        null;
  }

  Future<Response> _process() async {
    var controllerCache = HTTPControllerCache.cacheForType(runtimeType);
    var mapper = controllerCache.mapperForRequest(request);
    if (mapper == null) {
      return new Response(
          405,
          {
            "Allow": controllerCache
                .allowedMethodsForArity(pathVariables?.length ?? 0)
          },
          null);
    }

    if (!request.body.isEmpty) {
      if (!_requestContentTypeIsSupported(request)) {
        return new Response(HttpStatus.UNSUPPORTED_MEDIA_TYPE, null, null);
      }

<<<<<<< HEAD
    if (request.body.hasBody != null) {
=======
      await request.body.decodedData;
>>>>>>> 012fb2e0
      didDecodeRequestBody(request.body);
    }

    var queryParameters = request.innerRequest.uri.queryParametersAll;
    var contentType = request.innerRequest.headers.contentType;
    if (contentType != null &&
        contentType.primaryType ==
            HTTPController
                ._applicationWWWFormURLEncodedContentType.primaryType &&
        contentType.subType ==
            HTTPController._applicationWWWFormURLEncodedContentType.subType) {
      queryParameters = request.body.asMap() as Map<String, List<String>> ?? {};
    }

    var orderedParameters =
        mapper.positionalParametersFromRequest(request, queryParameters);
    var controllerProperties = controllerCache.propertiesFromRequest(
        request.innerRequest.headers, queryParameters);
    var missingParameters = [orderedParameters, controllerProperties.values]
        .expand((p) => p)
        .where((p) => p is HTTPControllerMissingParameter)
        .map((p) => p as HTTPControllerMissingParameter)
        .toList();
    if (missingParameters.length > 0) {
      return responseForMissingParameters(missingParameters);
    }

    controllerProperties
        .forEach((sym, value) => reflect(this).setField(sym, value));

    Future<Response> eventualResponse = reflect(this)
        .invoke(
            mapper.methodSymbol,
            orderedParameters,
            mapper.optionalParametersFromRequest(
                request.innerRequest.headers, queryParameters))
        .reflectee as Future<Response>;

    var response = await eventualResponse;
    if (!response.hasExplicitlySetContentType) {
      response.contentType = responseContentType;
    }

    return response;
  }

  @override
  Future<RequestOrResponse> processRequest(Request req) async {
    try {
      request = req;

      var preprocessedResult = await willProcessRequest(req);
      Response response = null;
      if (preprocessedResult is Request) {
        response = await _process();
      } else if (preprocessedResult is Response) {
        response = preprocessedResult;
      } else {
        response = new Response.serverError(
            body: {"error": "Preprocessing request did not yield result"});
      }

      return response;
    } on InternalControllerException catch (e) {
      var response = e.response;
      return response;
    }
  }

  @override
  List<APIOperation> documentOperations(PackagePathResolver resolver) {
    var controllerCache = HTTPControllerCache.cacheForType(runtimeType);
    var reflectedType = reflect(this).type;
    var uri = reflectedType.location.sourceUri;
    var fileUnit = parseDartFile(resolver.resolve(uri));
    var classUnit = fileUnit.declarations
        .where((u) => u is ClassDeclaration)
        .map((cu) => cu as ClassDeclaration)
        .firstWhere((ClassDeclaration classDecl) {
      return classDecl.name.token.lexeme ==
          MirrorSystem.getName(reflectedType.simpleName);
    });

    Map<Symbol, MethodDeclaration> methodMap = {};
    classUnit.childEntities.forEach((child) {
      if (child is MethodDeclaration) {
        methodMap[new Symbol(child.name.token.lexeme)] = child;
      }
    });

    return controllerCache.methodCache.values.map((cachedMethod) {
      var op = new APIOperation();
      op.id = APIOperation.idForMethod(this, cachedMethod.methodSymbol);
      op.method = cachedMethod.httpMethod.method;
      op.consumes = acceptedContentTypes;
      op.produces = [responseContentType];
      op.responses = documentResponsesForOperation(op);
      op.requestBody = documentRequestBodyForOperation(op);

      // Add documentation comments
      var methodDeclaration = methodMap[cachedMethod.methodSymbol];
      if (methodDeclaration != null) {
        var comment = methodDeclaration.documentationComment;
        var tokens = comment?.tokens ?? [];
        var lines =
            tokens.map((t) => t.lexeme.trimLeft().substring(3).trim()).toList();
        if (lines.length > 0) {
          op.summary = lines.first;
        }

        if (lines.length > 1) {
          op.description = lines.sublist(1, lines.length).join("\n");
        }
      }

      bool usesFormEncodedData = op.method.toLowerCase() == "post" &&
          acceptedContentTypes.any((ct) =>
              ct.primaryType == "application" &&
              ct.subType == "x-www-form-urlencoded");

      op.parameters = [
        cachedMethod.positionalParameters,
        cachedMethod.optionalParameters.values,
        controllerCache.propertyCache.values
      ].expand((i) => i.toList()).map((param) {
        var paramLocation =
            _parameterLocationFromHTTPParameter(param.httpParameter);
        if (usesFormEncodedData &&
            paramLocation == APIParameterLocation.query) {
          paramLocation = APIParameterLocation.formData;
        }

        return new APIParameter()
          ..name = param.name
          ..required = param.isRequired
          ..parameterLocation = paramLocation
          ..schemaObject =
              (new APISchemaObject.fromTypeMirror(param.typeMirror));
      }).toList();

      return op;
    }).toList();
  }

  @override
  List<APIResponse> documentResponsesForOperation(APIOperation operation) {
    List<APIResponse> responses = [
      new APIResponse()
        ..statusCode = 500
        ..description = "Something went wrong"
        ..schema = new APISchemaObject(
            properties: {"error": new APISchemaObject.string()})
    ];

    var symbol = APIOperation.symbolForID(operation.id, this);
    if (symbol != null) {
      var controllerCache = HTTPControllerCache.cacheForType(runtimeType);
      var methodMirror = reflect(this).type.declarations[symbol];

      if (controllerCache.hasRequiredParametersForMethod(methodMirror)) {
        responses.add(new APIResponse()
          ..statusCode = HttpStatus.BAD_REQUEST
          ..description = "Missing required query and/or header parameter(s)."
          ..schema = new APISchemaObject(
              properties: {"error": new APISchemaObject.string()}));
      }
    }

    return responses;
  }
}

APIParameterLocation _parameterLocationFromHTTPParameter(HTTPParameter p) {
  if (p is HTTPPath) {
    return APIParameterLocation.path;
  } else if (p is HTTPQuery) {
    return APIParameterLocation.query;
  } else if (p is HTTPHeader) {
    return APIParameterLocation.header;
  }

  return null;
}<|MERGE_RESOLUTION|>--- conflicted
+++ resolved
@@ -217,11 +217,7 @@
         return new Response(HttpStatus.UNSUPPORTED_MEDIA_TYPE, null, null);
       }
 
-<<<<<<< HEAD
-    if (request.body.hasBody != null) {
-=======
       await request.body.decodedData;
->>>>>>> 012fb2e0
       didDecodeRequestBody(request.body);
     }
 
