--- conflicted
+++ resolved
@@ -51,11 +51,7 @@
     _unmatchedController = listener;
   }
 
-<<<<<<< HEAD
-  /// Adds a route to this instance.
-=======
   /// Adds a route that [Controller]s can be linked to.
->>>>>>> 216ff703
   ///
   /// Routers allow for multiple linked controllers. A request that matches [pattern]
   /// will be sent to the controller linked to this method's return value.
@@ -92,11 +88,8 @@
 
   @override
   void prepare() {
-<<<<<<< HEAD
+
     _rootRouteNode = new RouteNode(_routeControllers.expand((rh) => rh.specifications).toList());
-=======
-    _rootRouteNode = new RouteNode(_routeControllers.expand((rh) => rh.patterns).toList());
->>>>>>> 216ff703
 
     for (var c in _routeControllers) {
       c.prepare();
@@ -104,30 +97,13 @@
   }
 
   /// Routers override this method to throw an exception. Use [route] instead.
-  @override
-<<<<<<< HEAD
-  Controller pipe(Controller n) {
-    throw new RouterException("Routers may not use pipe, use route instead.");
-  }
-
-  /// Routers override this method to throw an exception. Use [route] instead.
-  @override
-  Controller generate(Controller generatorFunction()) {
-    throw new RouterException("Routers may not use generate, use route instead.");
-=======
   Controller link(Controller generatorFunction()) {
     throw new StateError("Routers may not use generate, use route instead.");
->>>>>>> 216ff703
-  }
-
-  @override
-<<<<<<< HEAD
-  Controller listen(FutureOr<RequestOrResponse> handler(Request request)) {
-    throw new RouterException("Routers may not use listen, use route instead.");
-=======
+  }
+
+  @override
   Controller linkFunction(FutureOr<RequestOrResponse> handle(Request request)) {
     throw new StateError("Routers may not use generate, use route instead.");
->>>>>>> 216ff703
   }
 
   @override
@@ -166,7 +142,6 @@
   }
 
   @override
-<<<<<<< HEAD
   Map<String, APIPath> documentPaths(APIDocumentContext components) {
     return _routeControllers.fold(<String, APIPath>{}, (map, routeController) {
       map.addAll(routeController.documentPaths(components));
@@ -179,13 +154,6 @@
     _routeControllers.forEach((controller) {
       controller.documentComponents(components);
     });
-=======
-  List<APIPath> documentPaths(PackagePathResolver resolver) {
-    return _routeControllers
-        .expand((rh) => rh.patterns)
-        .map((RouteSpecification routeSpec) => routeSpec.documentPaths(resolver).first)
-        .toList();
->>>>>>> 216ff703
   }
 
   @override
