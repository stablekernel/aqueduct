import 'dart:async';
import 'dart:io';

import 'package:logging/logging.dart';

import 'http.dart';
import '../db/db.dart';

/// The unifying protocol for [Request] and [Response] classes.
///
/// A [Controller] must return an instance of this type from its [Controller.handle] method.
abstract class RequestOrResponse {}

typedef FutureOr<RequestOrResponse> _Handler(Request request);

/// Controllers handle requests by either responding, or taking some action and passing the request to another controller.
///
/// A controller is a discrete processing unit for requests. These units are composed
/// together to form a series of steps that fully handle a request. This composability allows for reuse
/// of common tasks (like verifying an Authorization header) that can be inserted as a step for many different requests.
///
<<<<<<< HEAD
/// This class is intended to be subclassed. [ApplicationChannel], [Router], [RESTController] are all examples of this type.
/// Subclasses should implement [handle] to respond to, modify or forward requests.
class Controller extends Object with APIOperationDocumenter implements APIComponentDocumenter {
=======
/// Controllers fall into two categories: endpoint controllers and middleware. An endpoint controller fulfills a request
/// (e.g., fetching a database row and encoding it into a response). Middleware typically verifies something about a request
/// or adds something to the response created by an endpoint controller.
///
/// This series of steps is declared by subclassing [ApplicationChannel] and overriding its [ApplicationChannel.entryPoint] method.
/// This method returns the first controller that will receive requests. (The entry point
/// is typically a [Router].) Controllers are linked to the entry point to form an application's request handling behavior.
///
/// This class is intended to be subclassed. The task performed by the subclass is defined by overriding [handle].
/// A [Controller] may also wrap a closure to provide its task.
class Controller extends Object with APIDocumentable {
>>>>>>> 216ff703
  /// Default constructor.
  ///
  /// For subclasses, override [handle] and do not provide [handler].
  ///
  /// For controllers that are simple, provide a [handler] or use [linkFunction].
  Controller([FutureOr<RequestOrResponse> handler(Request request)]) : _handler = handler;

  /// Returns a stacktrace and additional details about how the request's processing in the HTTP response.
  ///
  /// By default, this is false. During debugging, setting this to true can help debug Aqueduct applications
  /// from the HTTP client.
  static bool includeErrorDetailsInServerErrorResponses = false;

  /// Whether or not to allow uncaught exceptions escape request controllers.
  ///
  /// When this value is false - the default - all [Controller] instances handle
  /// unexpected exceptions by catching and logging them, and then returning a 500 error.
  ///
  /// While running tests, it is useful to know where unexpected exceptions come from because
  /// they are an error in your code. By setting this value to true, all [Controller]s
  /// will rethrow unexpected exceptions in addition to the base behavior. This allows the stack
  /// trace of the unexpected exception to appear in test results and halt the tests with failure.
  ///
  /// By default, this value is false. Do not set this value to true outside of tests.
  static bool letUncaughtExceptionsEscape = false;

  /// Receives requests that this controller does not respond to.
  ///
  /// This value is set by [link] or [linkFunction].
  Controller get nextController => _nextController;

  /// An instance of the 'aqueduct' logger.
  Logger get logger => new Logger("aqueduct");

  /// The CORS policy of this controller.
  CORSPolicy policy = new CORSPolicy();

  Controller _nextController;
<<<<<<< HEAD
  _Handler _listener;

  /// Sets the [nextController] that will receive a request after this one.
  ///
  /// If this instance returns a [Request] from [handle], that request is passed to [next]'s [receive] method.
  ///
  /// See [listen] for a variant of this method that takes a closure instead of an object.
  ///
  /// See [generate] for a variant of this method that creates a new instance for each request.
  Controller pipe(Controller next) {
    var typeMirror = reflect(next).type;
    if (_controllerRequiresGeneration(typeMirror)) {
      throw new ControllerException("'${typeMirror
          .reflectedType}' instances cannot be reused between requests. Rewrite as .generate(() => new ${typeMirror
          .reflectedType}())");
    }
    _nextController = next;

    return _nextController;
  }
=======
  final _Handler _handler;
>>>>>>> 216ff703

  /// Links a controller to the receiver.
  ///
  /// If the receiver does not respond to a request, the controller created by [instantiator] receives the request next.
  ///
  /// See [linkFunction] for a variant of this method that takes a closure instead of an object.
  Controller link(Controller instantiator()) {
    _nextController = new _ControllerGenerator(instantiator);
    return _nextController;
  }

  /// Links a function controller to the receiver.
  ///
  /// If the receiver does not respond to a request, [handle] receives the request next.
  ///
  /// See [link] for a variant of this method that takes an object instead of a closure.
  Controller linkFunction(FutureOr<RequestOrResponse> handle(Request request)) {
    _nextController = new Controller(handle);
    return _nextController;
  }

  /// Lifecycle callback, invoked after added to channel, but before any requests are served.
  ///
  /// Subclasses override this method to provide final, one-time initialization after it has been added to a channel,
  /// but before any requests are served. This is useful for performing any caching or optimizations for this instance.
  /// For example, [Router] overrides this method to optimize its list of routes into a more efficient data structure.
  ///
  /// This method is invoked immediately after [ApplicationChannel.entryPoint] is completes, for each
  /// instance in the channel created by [ApplicationChannel.entryPoint]. This method will only be called once per instance.
  ///
  /// Controllers added to the channel via [link] may use this method, but any values this method stores
  /// must be stored in a static structure, not the instance itself, since that instance will only be used to handle one request
  /// before it is garbage collected.
  ///
  /// If you override this method, you must call the superclass' implementation.
  void prepare() {
    _nextController?.prepare();
  }

  /// Delivers [req] to this instance to be processed.
  ///
  /// This method is the entry point of a [Request] into this [Controller].
  /// By default, it invokes this controller's [handle] method within a try-catch block
  /// that guarantees an HTTP response will be sent for [Request].
  Future receive(Request req) async {
    if (req.isPreflightRequest) {
      return _handlePreflightRequest(req);
    }

    var result;
    try {
      result = await handle(req);
      if (result is Response) {
        await _sendResponse(req, result, includeCORSHeaders: true);
        logger.info(req.toDebugString());
        return null;
      }
    } catch (any, stacktrace) {
      var shouldRethrow = await handleError(req, any, stacktrace);
      if (letUncaughtExceptionsEscape && shouldRethrow) {
        rethrow;
      }

      return null;
    }

    if (result == null) {
      return null;
    }

    return nextController?.receive(result);
  }

  /// Overridden by subclasses to modify or respond to an incoming request.
  ///
  /// Subclasses override this method to provide their specific handling of a request.
  ///
  /// If this method returns a [Response], it will be sent as the response for [req] and [req] will not be passed to any other controllers.
  ///
  /// If this method returns [req], [req] will be passed to [nextController].
  ///
  /// If this method returns null, [req] is not passed to any other controller and is not responded to. You must respond to [req]
  /// through [Request.raw].
  FutureOr<RequestOrResponse> handle(Request req) {
    if (_handler != null) {
      return _handler(req);
    }

    return req;
  }

  /// Executed prior to [Response] being sent.
  ///
  /// This method is used to post-process [response] just before it is sent. By default, does nothing.
  /// The [response] may be altered prior to being sent. This method will be executed for all requests,
  /// including server errors.
  void willSendResponse(Response response) {}

  /// Sends an HTTP response for a request that yields an exception or error.
  ///
  /// This method is automatically invoked by [receive] and should rarely be invoked otherwise.
  ///
  /// This method is invoked when an value is thrown inside an instance's [handle]. [request] is the [Request] being processed,
  /// [caughtValue] is the value that is thrown and [trace] is a [StackTrace] at the point of the throw.
  ///
  /// For unknown exceptions and errors, this method sends a 500 response for the request being processed. This ensures that any errors
  /// still yield a response to the HTTP client. If [includeErrorDetailsInServerErrorResponses] is true, the body of this
  /// method will contain the error and stacktrace as JSON data.
  ///
  /// If [caughtValue] is an [HTTPResponseException] or [QueryException], this method translates [caughtValue] and sends an appropriate
  /// HTTP response.
  ///
  /// For [HTTPResponseException]s, the response is created by [HTTPResponseException.response].
  ///
  /// For [QueryException]s, the response is one of the following:
  ///
  /// * 400: When the query is valid SQL but fails for any reason, except a unique constraint violation.
  /// * 409: When the query fails because of a unique constraint violation.
  /// * 500: When the query is invalid SQL.
  /// * 503: When the database cannot be reached.
  ///
  /// This method is invoked by [receive] and should not be invoked elsewhere. If a subclass overrides [receive], such as [Router],
  /// this method should be called to handle any errors.
  ///
  /// Note: [includeErrorDetailsInServerErrorResponses] is not evaluated when [caughtValue] is an [HTTPResponseException] or [QueryException], as
  /// these are normal control flows. There is one exception - if [QueryException.event] is [QueryExceptionEvent.internalFailure], this method
  /// will include the error and stacktrace. [QueryExceptionEvent.internalFailure] occurs when the [Query] is malformed.
  ///
  /// This method returns true if the error is unexpected, allowing [letUncaughtExceptionsEscape] to rethrow the exception during debugging.
  Future<bool> handleError(Request request, dynamic caughtValue, StackTrace trace) async {
    if (caughtValue is HTTPStreamingException) {
      logger.severe(
          "${request.toDebugString(includeHeaders: true)}", caughtValue.underlyingException, caughtValue.trace);

      await request.response.close();

      return true;
    }

    Response response;
    if (caughtValue is HTTPResponseException) {
      response = caughtValue.response;

      logger.info("${request.toDebugString(includeHeaders: true)}");

      if (caughtValue.isControlFlowException) {
        await _sendResponse(request, response, includeCORSHeaders: true);
        return false;
      }
    }

    var body;
    if (includeErrorDetailsInServerErrorResponses) {
      body = {"error": "${this.runtimeType}: $caughtValue.", "stacktrace": trace.toString()};
    }

    response ??= new Response.serverError(body: body)..contentType = ContentType.JSON;

    await _sendResponse(request, response, includeCORSHeaders: true);

    logger.severe("${request.toDebugString(includeHeaders: true)}", caughtValue, trace);

    return true;
  }

  void applyCORSHeadersIfNecessary(Request req, Response resp) {
    if (req.isCORSRequest && !req.isPreflightRequest) {
      var lastPolicyController = _lastController;
      var p = lastPolicyController.policy;
      if (p != null) {
        if (p.isRequestOriginAllowed(req.raw)) {
          resp.headers.addAll(p.headersForRequest(req));
        }
      }
    }
  }

  @override
  Map<String, APIPath> documentPaths(APIDocumentContext context) => nextController?.documentPaths(context);

  @override
  Map<String, APIOperation> documentOperations(APIDocumentContext context, APIPath path) {
    if (nextController == null) {
      if (_listener == null) {
        throw new APIException("Invalid documenter '${runtimeType}'. Reached end of controller chain and found no operations. Path has summary '${path.summary}'.");
      }
      return {};
    }

    return nextController?.documentOperations(context, path);
  }

  @override
  List<APISecurityRequirement> documentOperationSecurity(
          APIDocumentContext context, APIPath path, String method, APIOperation operation) =>
      nextController?.documentOperationSecurity(context, path, method, operation);

  @override
  void documentComponents(APIDocumentContext context) {
    nextController?.documentComponents(context);
  }

  Future _handlePreflightRequest(Request req) async {
    Controller controllerToDictatePolicy;
    try {
      var lastControllerInChain = _lastController;
      if (lastControllerInChain != this) {
        controllerToDictatePolicy = lastControllerInChain;
      } else {
        if (policy != null) {
          if (!policy.validatePreflightRequest(req.raw)) {
            await _sendResponse(req, new Response.forbidden());
            logger.info(req.toDebugString(includeHeaders: true));
          } else {
            await _sendResponse(req, policy.preflightResponse(req));
            logger.info(req.toDebugString());
          }

          return null;
        } else {
          // If we don't have a policy, then a preflight request makes no sense.
          await _sendResponse(req, new Response.forbidden());
          logger.info(req.toDebugString(includeHeaders: true));
          return null;
        }
      }
    } catch (any, stacktrace) {
      return handleError(req, any, stacktrace);
    }

    return controllerToDictatePolicy?.receive(req);
  }

  Future _sendResponse(Request request, Response response, {bool includeCORSHeaders: false}) {
    if (includeCORSHeaders) {
      applyCORSHeadersIfNecessary(request, response);
    }
    willSendResponse(response);

    return request.respond(response);
  }

  Controller get _lastController {
    var controller = this;
    while (controller.nextController != null) {
      controller = controller.nextController;
    }
    return controller;
  }
}

/// Thrown when [Controller] throws an exception.
///
///
class ControllerException implements Exception {
  ControllerException(this.message);

  String message;

  @override
  String toString() => "ControllerException: $message";
}

<<<<<<< HEAD
/// Metadata for a [Controller] subclass that requires it must be instantiated for each request.
///
/// Requires that the [Controller] must be created through [Controller.generate].
///
/// [Controller]s may carry some state throughout the course of their handling of a request. If
/// that [Controller] is reused for another request, some of that state may carry over. Therefore,
/// it is a better solution to instantiate the [Controller] for each incoming request. Marking
/// a [Controller] subclass with this flag will ensure that an exception is thrown if an instance
/// of [Controller] is chained in a [ApplicationChannel]. These instances must be generated with a closure:
///
///       router.route("/path").generate(() => new Controller());
const _RequiresInstantiation cannotBeReused = const _RequiresInstantiation();

class _RequiresInstantiation {
  const _RequiresInstantiation();
}

=======
>>>>>>> 216ff703
typedef Controller _ControllerGeneratorClosure();

class _ControllerGenerator extends Controller {
  _ControllerGenerator(this.generator) {
    nextInstanceToReceive = instantiate();
  }

  _ControllerGeneratorClosure generator;
  CORSPolicy policyOverride;
  Controller nextInstanceToReceive;

  Controller instantiate() {
<<<<<<< HEAD
    Controller instance = generator();
    instance._nextController = nextController;
=======
    final Controller instance = generator();
    instance._nextController = this.nextController;
>>>>>>> 216ff703
    if (policyOverride != null) {
      instance.policy = policyOverride;
    }
    return instance;
  }

  @override
  CORSPolicy get policy {
    return nextInstanceToReceive.policy;
  }

  @override
  set policy(CORSPolicy p) {
    policyOverride = p;
  }

  @override
  Controller link(Controller instantiator()) {
    final c = super.link(instantiator);
    nextInstanceToReceive._nextController = c;
    return c;
  }

  Controller linkFunction(FutureOr<RequestOrResponse> handle(Request request)) {
    final c = super.linkFunction(handle);
    nextInstanceToReceive._nextController = c;
    return c;
  }

  @override
  Future receive(Request req) {
    final next = nextInstanceToReceive;
    nextInstanceToReceive = instantiate();
    return next.receive(req);
  }

  @override
  void prepare() {
    // don't call super, since nextInstanceToReceive's nextController is set to the same instance,
    // and it must call nextController.prepare
    nextInstanceToReceive.prepare();
  }

  @override
  void documentComponents(APIDocumentContext components) {
    nextInstanceToReceive.documentComponents(components);
  }

  @override
  Map<String, APIPath> documentPaths(APIDocumentContext components) => nextInstanceToReceive.documentPaths(components);

  @override
  Map<String, APIOperation> documentOperations(APIDocumentContext components, APIPath path) =>
      nextInstanceToReceive.documentOperations(components, path);

  @override
  List<APISecurityRequirement> documentOperationSecurity(
          APIDocumentContext components, APIPath path, String method, APIOperation operation) =>
      nextInstanceToReceive.documentOperationSecurity(components, path, method, operation);
}<|MERGE_RESOLUTION|>--- conflicted
+++ resolved
@@ -19,23 +19,9 @@
 /// together to form a series of steps that fully handle a request. This composability allows for reuse
 /// of common tasks (like verifying an Authorization header) that can be inserted as a step for many different requests.
 ///
-<<<<<<< HEAD
 /// This class is intended to be subclassed. [ApplicationChannel], [Router], [RESTController] are all examples of this type.
 /// Subclasses should implement [handle] to respond to, modify or forward requests.
 class Controller extends Object with APIOperationDocumenter implements APIComponentDocumenter {
-=======
-/// Controllers fall into two categories: endpoint controllers and middleware. An endpoint controller fulfills a request
-/// (e.g., fetching a database row and encoding it into a response). Middleware typically verifies something about a request
-/// or adds something to the response created by an endpoint controller.
-///
-/// This series of steps is declared by subclassing [ApplicationChannel] and overriding its [ApplicationChannel.entryPoint] method.
-/// This method returns the first controller that will receive requests. (The entry point
-/// is typically a [Router].) Controllers are linked to the entry point to form an application's request handling behavior.
-///
-/// This class is intended to be subclassed. The task performed by the subclass is defined by overriding [handle].
-/// A [Controller] may also wrap a closure to provide its task.
-class Controller extends Object with APIDocumentable {
->>>>>>> 216ff703
   /// Default constructor.
   ///
   /// For subclasses, override [handle] and do not provide [handler].
@@ -74,30 +60,7 @@
   CORSPolicy policy = new CORSPolicy();
 
   Controller _nextController;
-<<<<<<< HEAD
-  _Handler _listener;
-
-  /// Sets the [nextController] that will receive a request after this one.
-  ///
-  /// If this instance returns a [Request] from [handle], that request is passed to [next]'s [receive] method.
-  ///
-  /// See [listen] for a variant of this method that takes a closure instead of an object.
-  ///
-  /// See [generate] for a variant of this method that creates a new instance for each request.
-  Controller pipe(Controller next) {
-    var typeMirror = reflect(next).type;
-    if (_controllerRequiresGeneration(typeMirror)) {
-      throw new ControllerException("'${typeMirror
-          .reflectedType}' instances cannot be reused between requests. Rewrite as .generate(() => new ${typeMirror
-          .reflectedType}())");
-    }
-    _nextController = next;
-
-    return _nextController;
-  }
-=======
   final _Handler _handler;
->>>>>>> 216ff703
 
   /// Links a controller to the receiver.
   ///
@@ -281,7 +244,7 @@
   @override
   Map<String, APIOperation> documentOperations(APIDocumentContext context, APIPath path) {
     if (nextController == null) {
-      if (_listener == null) {
+      if (_handler == null) {
         throw new APIException("Invalid documenter '${runtimeType}'. Reached end of controller chain and found no operations. Path has summary '${path.summary}'.");
       }
       return {};
@@ -361,26 +324,6 @@
   String toString() => "ControllerException: $message";
 }
 
-<<<<<<< HEAD
-/// Metadata for a [Controller] subclass that requires it must be instantiated for each request.
-///
-/// Requires that the [Controller] must be created through [Controller.generate].
-///
-/// [Controller]s may carry some state throughout the course of their handling of a request. If
-/// that [Controller] is reused for another request, some of that state may carry over. Therefore,
-/// it is a better solution to instantiate the [Controller] for each incoming request. Marking
-/// a [Controller] subclass with this flag will ensure that an exception is thrown if an instance
-/// of [Controller] is chained in a [ApplicationChannel]. These instances must be generated with a closure:
-///
-///       router.route("/path").generate(() => new Controller());
-const _RequiresInstantiation cannotBeReused = const _RequiresInstantiation();
-
-class _RequiresInstantiation {
-  const _RequiresInstantiation();
-}
-
-=======
->>>>>>> 216ff703
 typedef Controller _ControllerGeneratorClosure();
 
 class _ControllerGenerator extends Controller {
@@ -393,13 +336,8 @@
   Controller nextInstanceToReceive;
 
   Controller instantiate() {
-<<<<<<< HEAD
     Controller instance = generator();
     instance._nextController = nextController;
-=======
-    final Controller instance = generator();
-    instance._nextController = this.nextController;
->>>>>>> 216ff703
     if (policyOverride != null) {
       instance.policy = policyOverride;
     }
@@ -423,6 +361,7 @@
     return c;
   }
 
+  @override
   Controller linkFunction(FutureOr<RequestOrResponse> handle(Request request)) {
     final c = super.linkFunction(handle);
     nextInstanceToReceive._nextController = c;
