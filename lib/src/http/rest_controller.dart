--- conflicted
+++ resolved
@@ -135,7 +135,7 @@
   }
 
   @override
-  Future<RequestOrResponse> handle(Request req) async {
+  FutureOr<RequestOrResponse> handle(Request req) async {
     request = req;
 
     var preprocessedResult = await willProcessRequest(req);
@@ -144,6 +144,7 @@
     } else if (preprocessedResult is Response) {
       return preprocessedResult;
     }
+
 
     throw new StateError("'$runtimeType' returned invalid object from 'willProcessRequest'. Must return 'Request' or 'Response'.");
   }
@@ -255,7 +256,6 @@
         null;
   }
 
-<<<<<<< HEAD
   Future<Response> _process() async {
     if (!request.body.isEmpty) {
       if (!_requestContentTypeIsSupported(request)) {
@@ -271,16 +271,4 @@
 
     return response;
   }
-}
-
-class RESTControllerException implements Exception {
-  RESTControllerException(this.message);
-
-  final String message;
-
-  @override
-  String toString() => "RESTControllerException: $message";
-=======
-  return null;
->>>>>>> b8a0ccf3
 }