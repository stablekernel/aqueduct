--- conflicted
+++ resolved
@@ -62,14 +62,7 @@
 
   @override
   void didDecodeRequestBody(HTTPRequestBody body) {
-<<<<<<< HEAD
-    if (body.hasBody) {
-      query.values.readMap(body.asMap());
-      query.values.removePropertyFromBackingMap(query.values.entity.primaryKey);
-    }
-=======
     query.values.readMap(body.asMap());
     query.values.removePropertyFromBackingMap(query.values.entity.primaryKey);
->>>>>>> 012fb2e0
   }
 }