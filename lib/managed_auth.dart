/// Library for implementing OAuth 2.0 storage using [ManagedObject]s.
///
/// This library contains [ManagedObject] subclasses to represent OAuth 2.0 artifacts
/// and implements [AuthStorage] for use by an [AuthServer]. Usage of this library involves two tasks.
/// First, an instance of [ManagedAuthStorage] is provided to an [AuthServer] at startup:
///
///         var context = new ManagedContext(dataModel, store);
///         var storage = new ManagedAuthStorage<User>(context)
///         var authServer = new AuthServer(storage);
///
/// Then, a [ManagedObject] subclass that represents an OAuth 2.0 resource owner ust be declared. It must implement [ManagedAuthResourceOwner].
/// Its persistent type must implement [ManagedAuthenticatable]. For example, the follower `User` fulfills the requirement:
///
///         class User extends ManagedObject<_User> implements _User, ManagedAuthResourceOwner  {}
///         class _User extends ManagedAuthenticatable { ... }
///
/// This library must be visible from the application's library file - that is, for an application named
/// 'foo', this library must be imported in `foo/foo.dart`.
///
/// This library declares two [ManagedObject] subclasses, [ManagedToken] and [ManagedClient].
/// An application using this library must ensure that these two types have corresponding database tables.
/// The `aqueduct db` tool will create database tables for these types as long as they are visible
/// to the application's library file, as noted above.
library aqueduct.managed_auth;

import 'dart:async';

import 'package:aqueduct/aqueduct.dart';

/// Represent an OAuth 2.0 authorization token and authorization code.
///
/// Instances of this type are created by [ManagedAuthStorage] to store
/// authorization tokens and codes on behalf of an [AuthServer]. There is no
/// need to use this class directly.
class ManagedToken extends ManagedObject<_ManagedToken>
    implements _ManagedToken {

  /// Empty instance.
  ManagedToken() : super();

  /// Instance from an [AuthToken].
  ManagedToken.fromToken(AuthToken t) : super() {
    var tokenResourceOwner = this
        .entity
        .relationships["resourceOwner"]
        .destinationEntity
        .newInstance();
    tokenResourceOwner["id"] = t.resourceOwnerIdentifier;
    this
      ..accessToken = t.accessToken
      ..refreshToken = t.refreshToken
      ..issueDate = t.issueDate
      ..expirationDate = t.expirationDate
      ..type = t.type
      ..scope = t.scopes?.map((s) => s.scopeString)?.join(" ")
      ..resourceOwner = tokenResourceOwner as dynamic
      ..client = (new ManagedClient()..id = t.clientID);
  }

  /// Instance from an [AuthCode].
  ManagedToken.fromCode(AuthCode code) : super() {
    var tokenResourceOwner = this
        .entity
        .relationships["resourceOwner"]
        .destinationEntity
        .newInstance();
    tokenResourceOwner["id"] = code.resourceOwnerIdentifier;

    this
      ..code = code.code
      ..resourceOwner = tokenResourceOwner as dynamic
      ..issueDate = code.issueDate
      ..expirationDate = code.expirationDate
      ..scope = code.requestedScopes?.map((s) => s.scopeString)?.join(" ")
      ..client = (new ManagedClient()..id = code.clientID);
  }

  /// As an [AuthToken].
  AuthToken asToken() {
    return new AuthToken()
      ..accessToken = accessToken
      ..refreshToken = refreshToken
      ..issueDate = issueDate
      ..expirationDate = expirationDate
      ..type = type
      ..resourceOwnerIdentifier = resourceOwner.id
      ..scopes = scope?.split(" ")?.map((s) => new AuthScope(s))?.toList()
      ..clientID = client.id;
  }

  /// As an [AuthCode].
  AuthCode asAuthCode() {
    return new AuthCode()
      ..hasBeenExchanged = accessToken != null
      ..code = code
      ..resourceOwnerIdentifier = resourceOwner.id
      ..issueDate = issueDate
      ..requestedScopes = scope?.split(" ")?.map((s) => new AuthScope(s))?.toList()
      ..expirationDate = expirationDate
      ..clientID = client.id;
  }
}

class _ManagedToken {
  /// A primary key identifier.
  @managedPrimaryKey
  int id;

  /// The authorization code of this token.
  ///
  /// This value is non-null if this instance represents an authorization code
  /// that hasn't yet been exchanged for a token or if this instance represents
  /// a token that has been exchanged for this code. This value is null
  /// if this instance represents a token that was not created through
  /// the authorization code process.
  @ManagedColumnAttributes(indexed: true, unique: true, nullable: true)
  String code;

  /// The access token of an authorization token.
  ///
  /// If this instance represents an authorization token, this value is its
  /// access token. This value is null if this instance represents an
  /// unexchanged authorization code.
  @ManagedColumnAttributes(indexed: true, unique: true, nullable: true)
  String accessToken;

  /// The refresh token of an authorization token.
  ///
  /// If this token can be refreshed, this value is non-null.
  @ManagedColumnAttributes(indexed: true, unique: true, nullable: true)
  String refreshToken;

<<<<<<< HEAD
  @ManagedColumnAttributes(nullable: true)
  String scope;

=======
  /// When this token was last issued or refreshed.
>>>>>>> 51850554
  DateTime issueDate;

  /// When this token will expire.
  @ManagedColumnAttributes(indexed: true)
  DateTime expirationDate;

  /// The resource owner of this token.
  ///
  /// [ManagedAuthenticatable] must be implemented by some [ManagedObject] subclass in an application.
  /// That subclass will be the 'owner' of tokens. See [ManagedAuthenticatable] for more details.
  @ManagedRelationship.deferred(ManagedRelationshipDeleteRule.cascade,
      isRequired: true)
  ManagedAuthenticatable resourceOwner;

  /// The client this token was issued for.
  @ManagedRelationship(#tokens,
      onDelete: ManagedRelationshipDeleteRule.cascade, isRequired: true)
  ManagedClient client;

  /// The value 'bearer'.
  @ManagedColumnAttributes(indexed: true, nullable: true)
  String type;

  static String tableName() => "_authtoken";
}

/// Represent OAuth 2.0 clients.
///
/// A client has, at minimum, a valid [id]. A client with only an [id] is a 'public' client, per the
/// OAuth 2.0 definition. A client created with a [hashedSecret] and [salt] is a 'confidential' client.
/// Only confidential clients may have a [redirectURI]. Only clients with a [redirectURI] may use the authorization
/// code flow.
///
/// Use the `aqueduct auth` tool to add new clients to an application.
class ManagedClient extends ManagedObject<_ManagedClient>
    implements _ManagedClient {
  /// As an [AuthClient].
  AuthClient asClient() {
    var scopes = allowedScope
        ?.split(" ")
        ?.map((s) => new AuthScope(s))
        ?.toList();

    return new AuthClient.withRedirectURI(id, hashedSecret, salt, redirectURI,
        allowedScopes: scopes);
  }
}

class _ManagedClient {
  /// The client identifier of this client.
  ///
  /// An OAuth 2.0 client represents the client application that authorizes on behalf of the user
  /// with this server. For example 'com.company.mobile_apps'. This value is required.
  @ManagedColumnAttributes(primaryKey: true)
  String id;

  /// The client secret, hashed with [salt], if this client is confidential.
  ///
  /// A confidential client requires its secret to be included when used. If this value is null,
  /// this client is a public client.
  @ManagedColumnAttributes(nullable: true)
  String hashedSecret;

  /// The hashing salt for [hashedSecret].
  @ManagedColumnAttributes(nullable: true)
  String salt;

  /// The redirect URI for the authorization code flow.
  ///
  /// This value must be a valid URI to allow the authorization code flow. A user agent
  /// is redirected to this URI with an authorization code that can be exchanged
  /// for a token. Only confidential clients may have a value.
  @ManagedColumnAttributes(unique: true, nullable: true)
  String redirectURI;

<<<<<<< HEAD
  @ManagedColumnAttributes(nullable: true)
  String allowedScope;

=======
  /// Tokens that have been issued for this client.
>>>>>>> 51850554
  ManagedSet<ManagedToken> tokens;

  static String tableName() => "_authclient";
}

/// REQUIRED: Represents an OAuth 2.0 Resource Owner database table.
///
/// An application using this library must declare a [ManagedObject] subclass
/// whose persistent type must *extend* this type. For example,
///
///         class User extends ManagedObject<_User> implements _User, ManagedAuthResourceOwner  {}
///         class _User extends ManagedAuthenticatable { ... }
///
/// This requires all resource owners to have a integer primary key, username
/// and hashed password. The [ManagedObject] subclass must implement [ManagedAuthResourceOwner].
class ManagedAuthenticatable implements Authenticatable {
  /// The primary key of a resource owner.
  @managedPrimaryKey
  int id;

  /// The username of a resource owner.
  @ManagedColumnAttributes(unique: true, indexed: true)
  String username;

  /// The hashed password of a resource owner.
  @ManagedColumnAttributes(omitByDefault: true)
  String hashedPassword;

  /// The salt for [hashedPassword].
  @ManagedColumnAttributes(omitByDefault: true)
  String salt;

  /// The list of tokens issue for this resource owner.
  ManagedSet<ManagedToken> tokens;
}

/// REQUIRED: An OAuth 2.0 Resource Owner as a [ManagedObject].
///
/// An application using this library must declare a [ManagedObject] subclass
/// that implements this type. This type will represent instances of a resource owner
/// in an application. For example,
///
///         class User extends ManagedObject<_User> implements _User, ManagedAuthResourceOwner  {}
///         class _User extends ManagedAuthenticatable { ... }
///
/// Note that this interface is made up of both [ManagedAuthenticatable] and [ManagedObject].
/// The type declaring this as an interface must extend [ManagedObject] and implement
/// a persistent type that extends [ManagedAuthenticatable]. Since all [ManagedObject] subclasses
/// extend their persistent type, this interface requirement is met.
abstract class ManagedAuthResourceOwner
    implements ManagedAuthenticatable, ManagedObject {}

/// [AuthStorage] implementation for an [AuthServer] using [ManagedObject]s.
///
/// An instance of this class manages storage and retrieval of OAuth 2.0 tokens, clients and resource owners
/// using the [ManagedObject]s declared in this library.
///
/// The type argument must be the application-specific resource owner that implements [ManagedAuthResourceOwner].
///
/// Provide an instance of this type to an [AuthServer] at startup. For example, if the application has a type named `User` that fulfills
/// [ManagedAuthResourceOwner],
///
///         var context = new ManagedContext(dataModel, store);
///         var storage = new ManagedAuthStorage<User>(context)
///         var authServer = new AuthServer(storage);
///
class ManagedAuthStorage<T extends ManagedAuthResourceOwner>
    implements AuthStorage {

  /// Creates an instance of this type.
  ///
  /// [context]'s [ManagedDataModel] must contain [T], [ManagedToken] and [ManagedClient].
  ManagedAuthStorage(this.context, {this.tokenLimit: 40});

  /// The [ManagedContext] this instance uses to store and retrieve values.
  ManagedContext context;

  /// The number of tokens and authorization codes a user can have at a time.
  ///
  /// Once this limit is passed, older tokens and authorization codes are revoked automatically.
  int tokenLimit;

  @override
  Future revokeAuthenticatableWithIdentifier(
      AuthServer server, dynamic identifier) {
    var tokenQuery = new Query<ManagedToken>(context)
      ..where.resourceOwner = whereRelatedByValue(identifier);

    return tokenQuery.delete();
  }

  @override
  Future<AuthToken> fetchTokenByAccessToken(
      AuthServer server, String accessToken) async {
    var query = new Query<ManagedToken>(context)
      ..where.accessToken = accessToken;
    var token = await query.fetchOne();

    return token?.asToken();
  }

  @override
  Future<AuthToken> fetchTokenByRefreshToken(
      AuthServer server, String refreshToken) async {
    var query = new Query<ManagedToken>(context)
      ..where.refreshToken = refreshToken;
    var token = await query.fetchOne();

    return token?.asToken();
  }

  @override
  Future<T> fetchAuthenticatableByUsername(AuthServer server, String username) {
    var query = new Query<T>(context)
      ..where.username = username
      ..returningProperties((t) => [t.id, t.hashedPassword, t.salt]);

    return query.fetchOne();
  }

  @override
  Future revokeTokenIssuedFromCode(AuthServer server, AuthCode code) {
    var query = new Query<ManagedToken>(context)..where.code = code.code;

    return query.delete();
  }

  @override
  Future storeToken(AuthServer server, AuthToken t,
      {AuthCode issuedFrom}) async {
    var storage = new ManagedToken.fromToken(t);
    var query = new Query<ManagedToken>(context)..values = storage;

    if (issuedFrom != null) {
      query.where.code = whereEqualTo(issuedFrom.code);
      query.values.code = issuedFrom.code;
      var outToken = await query.updateOne();
      if (outToken == null) {
        throw new AuthServerException(AuthRequestError.invalidGrant,
            new AuthClient(t.clientID, null, null));
      }
    } else {
      await query.insert();
    }

    return pruneTokens(t.resourceOwnerIdentifier);
  }

  @override
  Future refreshTokenWithAccessToken(
      AuthServer server,
      String oldAccessToken,
      String newAccessToken,
      DateTime newIssueDate,
      DateTime newExpirationDate) {
    var query = new Query<ManagedToken>(context)
      ..where.accessToken = oldAccessToken
      ..values.accessToken = newAccessToken
      ..values.issueDate = newIssueDate
      ..values.expirationDate = newExpirationDate;

    return query.updateOne();
  }

  @override
  Future storeAuthCode(AuthServer server, AuthCode code) async {
    var storage = new ManagedToken.fromCode(code);
    var query = new Query<ManagedToken>(context)..values = storage;
    await query.insert();

    return pruneTokens(code.resourceOwnerIdentifier);
  }

  @override
  Future<AuthCode> fetchAuthCodeByCode(AuthServer server, String code) async {
    var query = new Query<ManagedToken>(context)..where.code = code;

    var storage = await query.fetchOne();
    return storage?.asAuthCode();
  }

  @override
  Future revokeAuthCodeWithCode(AuthServer server, String code) {
    var query = new Query<ManagedToken>(context)..where.code = code;

    return query.delete();
  }

  @override
  Future<AuthClient> fetchClientByID(AuthServer server, String id) async {
    var query = new Query<ManagedClient>(context)..where.id = id;

    var storage = await query.fetchOne();

    return storage?.asClient();
  }

  @override
  Future revokeClientWithID(AuthServer server, String id) {
    var query = new Query<ManagedClient>(context)..where.id = id;

    return query.delete();
  }

  Future pruneTokens(dynamic resourceOwnerIdentifier) async {
    var oldTokenQuery = new Query<ManagedToken>(context)
      ..where.resourceOwner = whereRelatedByValue(resourceOwnerIdentifier)
      ..sortBy((t) => t.expirationDate, QuerySortOrder.descending)
      ..offset = tokenLimit
      ..fetchLimit = 1
      ..returningProperties((t) => [t.expirationDate]);

    var results = await oldTokenQuery.fetch();
    if (results.length == 1) {
      var deleteQ = new Query<ManagedToken>()
        ..where.resourceOwner = whereRelatedByValue(resourceOwnerIdentifier)
        ..where.expirationDate =
            whereLessThanEqualTo(results.first.expirationDate);

      return deleteQ.delete();
    }
  }
}<|MERGE_RESOLUTION|>--- conflicted
+++ resolved
@@ -130,13 +130,11 @@
   @ManagedColumnAttributes(indexed: true, unique: true, nullable: true)
   String refreshToken;
 
-<<<<<<< HEAD
+  /// Scopes for this token, delimited by the space character.
   @ManagedColumnAttributes(nullable: true)
   String scope;
 
-=======
   /// When this token was last issued or refreshed.
->>>>>>> 51850554
   DateTime issueDate;
 
   /// When this token will expire.
@@ -212,13 +210,13 @@
   @ManagedColumnAttributes(unique: true, nullable: true)
   String redirectURI;
 
-<<<<<<< HEAD
+  /// Scopes that this client allows.
+  ///
+  /// If null, this client does not support scopes and all tokens are valid for all routes.
   @ManagedColumnAttributes(nullable: true)
   String allowedScope;
 
-=======
   /// Tokens that have been issued for this client.
->>>>>>> 51850554
   ManagedSet<ManagedToken> tokens;
 
   static String tableName() => "_authclient";
