/// Library for implementing OAuth 2.0 storage using [ManagedObject]s.
///
/// This library contains [ManagedObject] subclasses to represent OAuth 2.0 artifacts
/// and implements [AuthServerDelegate] for use by an [AuthServer]. Usage of this library involves two tasks.
/// First, an instance of [ManagedAuthDelegate] is provided to an [AuthServer] at startup:
///
///         var context = new ManagedContext(dataModel, store);
///         var storage = new ManagedAuthStorage<User>(context)
///         var authServer = new AuthServer(storage);
///
/// Then, a [ManagedObject] subclass that represents an OAuth 2.0 resource owner ust be declared. It must implement [ManagedAuthResourceOwner].
/// Its persistent type must implement [ManagedAuthenticatable]. For example, the follower `User` fulfills the requirement:
///
///         class User extends ManagedObject<_User> implements _User, ManagedAuthResourceOwner  {}
///         class _User extends ManagedAuthenticatable { ... }
///
/// This library must be visible from the application's library file - that is, for an application named
/// 'foo', this library must be imported in `foo/foo.dart`.
///
/// This library declares two [ManagedObject] subclasses, [ManagedAuthToken] and [ManagedAuthClient].
/// An application using this library must ensure that these two types have corresponding database tables.
/// The `aqueduct db` tool will create database tables for these types as long as they are visible
/// to the application's library file, as noted above.
library aqueduct.managed_auth;

import 'dart:async';

import 'package:aqueduct/aqueduct.dart';

/// Represent an OAuth 2.0 authorization token and authorization code.
///
/// Instances of this type are created by [ManagedAuthDelegate] to store
/// authorization tokens and codes on behalf of an [AuthServer]. There is no
/// need to use this class directly.
class ManagedAuthToken extends ManagedObject<_ManagedAuthToken>
    implements _ManagedAuthToken {

  /// Empty instance.
  ManagedAuthToken() : super();

  /// Instance from an [AuthToken].
  ManagedAuthToken.fromToken(AuthToken t) : super() {
    var tokenResourceOwner = this
        .entity
        .relationships["resourceOwner"]
        .destinationEntity
        .newInstance();
    tokenResourceOwner["id"] = t.resourceOwnerIdentifier;
    this
      ..accessToken = t.accessToken
      ..refreshToken = t.refreshToken
      ..issueDate = t.issueDate
      ..expirationDate = t.expirationDate
      ..type = t.type
      ..scope = t.scopes?.map((s) => s.toString())?.join(" ")
      ..resourceOwner = tokenResourceOwner as dynamic
      ..client = (new ManagedAuthClient()..id = t.clientID);
  }

  /// Instance from an [AuthCode].
  ManagedAuthToken.fromCode(AuthCode code) : super() {
    var tokenResourceOwner = this
        .entity
        .relationships["resourceOwner"]
        .destinationEntity
        .newInstance();
    tokenResourceOwner["id"] = code.resourceOwnerIdentifier;

    this
      ..code = code.code
      ..resourceOwner = tokenResourceOwner as dynamic
      ..issueDate = code.issueDate
      ..expirationDate = code.expirationDate
      ..scope = code.requestedScopes?.map((s) => s.toString())?.join(" ")
      ..client = (new ManagedAuthClient()..id = code.clientID);
  }

  /// As an [AuthToken].
  AuthToken asToken() {
    return new AuthToken()
      ..accessToken = accessToken
      ..refreshToken = refreshToken
      ..issueDate = issueDate
      ..expirationDate = expirationDate
      ..type = type
      ..resourceOwnerIdentifier = resourceOwner.id
      ..scopes = scope?.split(" ")?.map((s) => new AuthScope(s))?.toList()
      ..clientID = client.id;
  }

  /// As an [AuthCode].
  AuthCode asAuthCode() {
    return new AuthCode()
      ..hasBeenExchanged = accessToken != null
      ..code = code
      ..resourceOwnerIdentifier = resourceOwner.id
      ..issueDate = issueDate
      ..requestedScopes = scope?.split(" ")?.map((s) => new AuthScope(s))?.toList()
      ..expirationDate = expirationDate
      ..clientID = client.id;
  }
}

class _ManagedAuthToken {
  /// A primary key identifier.
  @primaryKey
  int id;

  /// The authorization code of this token.
  ///
  /// This value is non-null if this instance represents an authorization code
  /// that hasn't yet been exchanged for a token or if this instance represents
  /// a token that has been exchanged for this code. This value is null
  /// if this instance represents a token that was not created through
  /// the authorization code process.
  @Column(indexed: true, unique: true, nullable: true)
  String code;

  /// The access token of an authorization token.
  ///
  /// If this instance represents an authorization token, this value is its
  /// access token. This value is null if this instance represents an
  /// unexchanged authorization code.
  @Column(indexed: true, unique: true, nullable: true)
  String accessToken;

  /// The refresh token of an authorization token.
  ///
  /// If this token can be refreshed, this value is non-null.
  @Column(indexed: true, unique: true, nullable: true)
  String refreshToken;

  /// Scopes for this token, delimited by the space character.
  @Column(nullable: true)
  String scope;

  /// When this token was last issued or refreshed.
  DateTime issueDate;

  /// When this token will expire.
  @Column(indexed: true)
  DateTime expirationDate;

  /// The resource owner of this token.
  ///
  /// [ManagedAuthenticatable] must be implemented by some [ManagedObject] subclass in an application.
  /// That subclass will be the 'owner' of tokens. See [ManagedAuthenticatable] for more details.
  @Relate.deferred(DeleteRule.cascade,
      isRequired: true)
  ManagedAuthenticatable resourceOwner;

  /// The client this token was issued for.
  @Relate(#tokens,
      onDelete: DeleteRule.cascade, isRequired: true)
  ManagedAuthClient client;

  /// The value 'bearer'.
  @Column(indexed: true, nullable: true)
  String type;

  static String tableName() => "_authtoken";
}

/// Represent OAuth 2.0 clients.
///
/// A client has, at minimum, a valid [id]. A client with only an [id] is a 'public' client, per the
/// OAuth 2.0 definition. A client created with a [hashedSecret] and [salt] is a 'confidential' client.
/// Only confidential clients may have a [redirectURI]. Only clients with a [redirectURI] may use the authorization
/// code flow.
///
/// Use the `aqueduct auth` tool to add new clients to an application.
class ManagedAuthClient extends ManagedObject<_ManagedAuthClient>
    implements _ManagedAuthClient {
  /// As an [AuthClient].
  AuthClient asClient() {
    var scopes = allowedScope
        ?.split(" ")
        ?.map((s) => new AuthScope(s))
        ?.toList();

    return new AuthClient.withRedirectURI(id, hashedSecret, salt, redirectURI,
        allowedScopes: scopes);
  }
}

class _ManagedAuthClient {
  /// The client identifier of this client.
  ///
  /// An OAuth 2.0 client represents the client application that authorizes on behalf of the user
  /// with this server. For example 'com.company.mobile_apps'. This value is required.
  @Column(primaryKey: true)
  String id;

  /// The client secret, hashed with [salt], if this client is confidential.
  ///
  /// A confidential client requires its secret to be included when used. If this value is null,
  /// this client is a public client.
  @Column(nullable: true)
  String hashedSecret;

  /// The hashing salt for [hashedSecret].
  @Column(nullable: true)
  String salt;

  /// The redirect URI for the authorization code flow.
  ///
  /// This value must be a valid URI to allow the authorization code flow. A user agent
  /// is redirected to this URI with an authorization code that can be exchanged
  /// for a token. Only confidential clients may have a value.
  @Column(unique: true, nullable: true)
  String redirectURI;

  /// Scopes that this client allows.
  ///
  /// If null, this client does not support scopes and all tokens are valid for all routes.
  @Column(nullable: true)
  String allowedScope;

  /// Tokens that have been issued for this client.
  ManagedSet<ManagedAuthToken> tokens;

  static String tableName() => "_authclient";
}

/// REQUIRED: Represents an OAuth 2.0 Resource Owner database table.
///
/// An application using this library must declare a [ManagedObject] subclass
/// whose persistent type must *extend* this type. For example,
///
///         class User extends ManagedObject<_User> implements _User, ManagedAuthResourceOwner  {}
///         class _User extends ManagedAuthenticatable { ... }
///
/// This requires all resource owners to have a integer primary key, username
/// and hashed password. The [ManagedObject] subclass must implement [ManagedAuthResourceOwner].
class ManagedAuthenticatable implements Authenticatable {
  /// The primary key of a resource owner.
  @override
  @primaryKey
  int id;

  /// The username of a resource owner.
  @override
  @Column(unique: true, indexed: true)
  String username;

  /// The hashed password of a resource owner.
  @override
  @Column(omitByDefault: true)
  String hashedPassword;

  /// The salt for [hashedPassword].
  @override
  @Column(omitByDefault: true)
  String salt;

  /// The list of tokens issue for this resource owner.
  ManagedSet<ManagedAuthToken> tokens;
}

/// REQUIRED: An OAuth 2.0 Resource Owner as a [ManagedObject].
///
/// An application using this library must declare a [ManagedObject] subclass
/// that implements this type. This type will represent instances of a resource owner
/// in an application. For example,
///
///         class User extends ManagedObject<_User> implements _User, ManagedAuthResourceOwner  {}
///         class _User extends ManagedAuthenticatable { ... }
///
/// Note that this interface is made up of both [ManagedAuthenticatable] and [ManagedObject].
/// The type declaring this as an interface must extend [ManagedObject] and implement
/// a persistent type that extends [ManagedAuthenticatable]. Since all [ManagedObject] subclasses
/// extend their persistent type, this interface requirement is met.
<<<<<<< HEAD
abstract class ManagedAuthResourceOwner
    implements ManagedAuthenticatable, ManagedObject<dynamic> {}
=======
abstract class ManagedAuthResourceOwner<T>
    implements ManagedAuthenticatable, ManagedObject<T> {}
>>>>>>> af6f2273

/// [AuthServerDelegate] implementation for an [AuthServer] using [ManagedObject]s.
///
/// An instance of this class manages storage and retrieval of OAuth 2.0 tokens, clients and resource owners
/// using the [ManagedObject]s declared in this library.
///
/// The type argument must be the application-specific resource owner that implements [ManagedAuthResourceOwner].
///
/// Provide an instance of this type to an [AuthServer] at startup. For example, if the application has a type named `User` that fulfills
/// [ManagedAuthResourceOwner],
///
///         var context = new ManagedContext(dataModel, store);
///         var storage = new ManagedAuthStorage<User>(context)
///         var authServer = new AuthServer(storage);
///
class ManagedAuthDelegate<T extends ManagedAuthResourceOwner>
    extends AuthServerDelegate {

  /// Creates an instance of this type.
  ///
  /// [context]'s [ManagedDataModel] must contain [T], [ManagedAuthToken] and [ManagedAuthClient].
  ManagedAuthDelegate(this.context, {this.tokenLimit: 40});

  /// The [ManagedContext] this instance uses to store and retrieve values.
  final ManagedContext context;

  /// The number of tokens and authorization codes a user can have at a time.
  ///
  /// Once this limit is passed, older tokens and authorization codes are revoked automatically.
  final int tokenLimit;

  @override
  Future revokeAuthenticatableWithIdentifier(
      AuthServer server, dynamic identifier) {
    var tokenQuery = new Query<ManagedAuthToken>(context)
      ..where((o) => o.resourceOwner).identifiedBy(identifier);

    return tokenQuery.delete();
  }

  @override
  Future<AuthToken> fetchTokenByAccessToken(
      AuthServer server, String accessToken) async {
    var query = new Query<ManagedAuthToken>(context)
      ..where((o) => o.accessToken).equalTo(accessToken);
    var token = await query.fetchOne();

    return token?.asToken();
  }

  @override
  Future<AuthToken> fetchTokenByRefreshToken(
      AuthServer server, String refreshToken) async {
    var query = new Query<ManagedAuthToken>(context)
      ..where((o) => o.refreshToken).equalTo(refreshToken);
    var token = await query.fetchOne();

    return token?.asToken();
  }

  @override
  Future<T> fetchAuthenticatableByUsername(AuthServer server, String username) {
    var query = new Query<T>(context)
      ..where((o) => o.username).equalTo(username)
      ..returningProperties((t) => [t.id, t.hashedPassword, t.salt, t.username]);

    return query.fetchOne();
  }

  @override
  Future revokeTokenIssuedFromCode(AuthServer server, AuthCode code) {
    var query = new Query<ManagedAuthToken>(context)..where((o) => o.code).equalTo(code.code);

    return query.delete();
  }

  @override
  Future storeToken(AuthServer server, AuthToken t,
      {AuthCode issuedFrom}) async {
    var storage = new ManagedAuthToken.fromToken(t);
    var query = new Query<ManagedAuthToken>(context)..values = storage;

    if (issuedFrom != null) {
      query.where((o) => o.code).equalTo(issuedFrom.code);
      query.values.code = issuedFrom.code;
      var outToken = await query.updateOne();
      if (outToken == null) {
        throw new AuthServerException(AuthRequestError.invalidGrant,
            new AuthClient(t.clientID, null, null));
      }
    } else {
      await query.insert();
    }

    return pruneTokens(t.resourceOwnerIdentifier);
  }

  @override
  Future refreshTokenWithAccessToken(
      AuthServer server,
      String oldAccessToken,
      String newAccessToken,
      DateTime newIssueDate,
      DateTime newExpirationDate) {
    var query = new Query<ManagedAuthToken>(context)
      ..where((o) => o.accessToken).equalTo(oldAccessToken)
      ..values.accessToken = newAccessToken
      ..values.issueDate = newIssueDate
      ..values.expirationDate = newExpirationDate;

    return query.updateOne();
  }

  @override
  Future storeAuthCode(AuthServer server, AuthCode code) async {
    var storage = new ManagedAuthToken.fromCode(code);
    var query = new Query<ManagedAuthToken>(context)..values = storage;
    await query.insert();

    return pruneTokens(code.resourceOwnerIdentifier);
  }

  @override
  Future<AuthCode> fetchAuthCodeByCode(AuthServer server, String code) async {
    var query = new Query<ManagedAuthToken>(context)..where((o) => o.code).equalTo(code);

    var storage = await query.fetchOne();
    return storage?.asAuthCode();
  }

  @override
  Future revokeAuthCodeWithCode(AuthServer server, String code) {
    var query = new Query<ManagedAuthToken>(context)..where((o) => o.code).equalTo(code);

    return query.delete();
  }

  @override
  Future<AuthClient> fetchClientByID(AuthServer server, String id) async {
    var query = new Query<ManagedAuthClient>(context)..where((o) => o.id).equalTo(id);

    var storage = await query.fetchOne();

    return storage?.asClient();
  }

  @override
  Future revokeClientWithID(AuthServer server, String id) {
    var query = new Query<ManagedAuthClient>(context)..where((o) => o.id).equalTo(id);

    return query.delete();
  }

  Future pruneTokens(dynamic resourceOwnerIdentifier) async {
    var oldTokenQuery = new Query<ManagedAuthToken>(context)
      ..where((o) => o.resourceOwner).identifiedBy(resourceOwnerIdentifier)
      ..sortBy((t) => t.expirationDate, QuerySortOrder.descending)
      ..offset = tokenLimit
      ..fetchLimit = 1
      ..returningProperties((t) => [t.expirationDate]);

    var results = await oldTokenQuery.fetch();
    if (results.length == 1) {
      var deleteQ = new Query<ManagedAuthToken>()
        ..where((o) => o.resourceOwner).identifiedBy(resourceOwnerIdentifier)
        ..where((o) => o.expirationDate).lessThanEqualTo(results.first.expirationDate);

      return deleteQ.delete();
    }
  }
}<|MERGE_RESOLUTION|>--- conflicted
+++ resolved
@@ -270,13 +270,8 @@
 /// The type declaring this as an interface must extend [ManagedObject] and implement
 /// a persistent type that extends [ManagedAuthenticatable]. Since all [ManagedObject] subclasses
 /// extend their persistent type, this interface requirement is met.
-<<<<<<< HEAD
-abstract class ManagedAuthResourceOwner
-    implements ManagedAuthenticatable, ManagedObject<dynamic> {}
-=======
 abstract class ManagedAuthResourceOwner<T>
     implements ManagedAuthenticatable, ManagedObject<T> {}
->>>>>>> af6f2273
 
 /// [AuthServerDelegate] implementation for an [AuthServer] using [ManagedObject]s.
 ///
